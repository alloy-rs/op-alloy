name: CI

on:
  push:
    branches: [main]
  pull_request:

env:
  CARGO_TERM_COLOR: always

concurrency:
  group: ${{ github.workflow }}-${{ github.head_ref || github.run_id }}
  cancel-in-progress: true

jobs:
  test:
    name: test ${{ matrix.rust }} ${{ matrix.flags }}
    runs-on: ubuntu-latest
    timeout-minutes: 30
    strategy:
      fail-fast: false
      matrix:
        rust: ["stable", "nightly", "1.81"] # MSRV
        flags: ["--no-default-features", "", "--all-features"]
        exclude:
          # Some features have higher MSRV.
          - rust: "1.81" # MSRV
            flags: "--all-features"
    steps:
      - uses: actions/checkout@v4
        with:
          submodules: true
      - uses: dtolnay/rust-toolchain@master
        with:
          toolchain: ${{ matrix.rust }}
      - name: Install Anvil
        uses: foundry-rs/foundry-toolchain@v1
        with:
          version: nightly
      - name: Install test binaries
        shell: bash
        run: ./.github/scripts/install_test_binaries.sh
      - uses: Swatinem/rust-cache@v2
        with:
          cache-on-failure: true
      # Only run tests on latest stable and above
      - name: Install cargo-nextest
        if: ${{ matrix.rust != '1.81' }} # MSRV
        uses: taiki-e/install-action@nextest
      - name: build
        if: ${{ matrix.rust == '1.81' }} # MSRV
        run: cargo build --workspace ${{ matrix.flags }}
      - name: test
        if: ${{ matrix.rust != '1.81' }} # MSRV
        run: cargo nextest run --workspace ${{ matrix.flags }}

  doctest:
    runs-on: ubuntu-latest
    timeout-minutes: 30
    steps:
      - uses: actions/checkout@v4
        with:
          submodules: true
      - uses: taiki-e/install-action@just
      - uses: dtolnay/rust-toolchain@stable
      - uses: taiki-e/install-action@nextest
      - uses: Swatinem/rust-cache@v2
        with:
          cache-on-failure: true
      - run: just test-docs

  wasm-unknown:
    runs-on: ubuntu-latest
    timeout-minutes: 30
    steps:
      - uses: actions/checkout@v4
        with:
          submodules: true
      - uses: dtolnay/rust-toolchain@stable
        with:
          target: wasm32-unknown-unknown
      - uses: taiki-e/install-action@cargo-hack
      - uses: Swatinem/rust-cache@v2
        with:
          cache-on-failure: true
      - name: cargo hack
        run: |
          cargo hack build --workspace --target wasm32-unknown-unknown --exclude op-alloy-network --exclude op-alloy-rpc-types --exclude op-alloy-rpc-jsonrpsee --exclude op-alloy-provider

  wasm-wasi:
    runs-on: ubuntu-latest
    timeout-minutes: 30
    steps:
      - uses: actions/checkout@v4
        with:
          submodules: true
      - uses: dtolnay/rust-toolchain@stable
        with:
          target: wasm32-wasip1
      - uses: taiki-e/install-action@cargo-hack
      - uses: Swatinem/rust-cache@v2
        with:
          cache-on-failure: true
      - name: cargo hack
        run: |
<<<<<<< HEAD
          cargo hack build --workspace --target wasm32-wasip1 --exclude op-alloy-network --exclude op-alloy-rpc-types --exclude op-alloy-rpc-jsonrpsee --exclude op-alloy-provider
=======
          cargo hack build --workspace --target wasm32-wasi --exclude op-alloy-network --exclude op-alloy-rpc-types --exclude op-alloy-provider
>>>>>>> 586115dd

  no-std:
    runs-on: ubuntu-latest
    timeout-minutes: 30
    steps:
      - uses: actions/checkout@v4
        with:
          submodules: true
      - uses: dtolnay/rust-toolchain@stable
        with:
          target: riscv32imac-unknown-none-elf
      - uses: taiki-e/install-action@cargo-hack
      - uses: Swatinem/rust-cache@v2
        with:
          cache-on-failure: true
      - name: check
        run: ./scripts/check_no_std.sh

  feature-checks:
    runs-on: ubuntu-latest
    timeout-minutes: 30
    steps:
      - uses: actions/checkout@v4
        with:
          submodules: true
      - uses: dtolnay/rust-toolchain@stable
      - uses: taiki-e/install-action@cargo-hack
      - uses: Swatinem/rust-cache@v2
        with:
          cache-on-failure: true
      - name: cargo hack
        run: cargo hack check --feature-powerset --depth 1

  clippy:
    runs-on: ubuntu-latest
    timeout-minutes: 30
    steps:
      - uses: actions/checkout@v4
        with:
          submodules: true
      - uses: taiki-e/install-action@just
      - uses: dtolnay/rust-toolchain@master
        with:
          toolchain: stable
          components: clippy
      - uses: Swatinem/rust-cache@v2
        with:
          cache-on-failure: true
      - run: just clippy

  docs:
    runs-on: ubuntu-latest
    timeout-minutes: 30
    steps:
      - uses: actions/checkout@v4
        with:
          submodules: true
      - uses: dtolnay/rust-toolchain@nightly
      - uses: Swatinem/rust-cache@v2
        with:
          cache-on-failure: true
      - run: cargo doc --workspace --all-features --no-deps --document-private-items
        env:
          RUSTDOCFLAGS:
            --cfg docsrs -D warnings --show-type-layout --generate-link-to-definition
            --enable-index-page -Zunstable-options

  fmt:
    runs-on: ubuntu-latest
    timeout-minutes: 30
    steps:
      - uses: actions/checkout@v4
        with:
          submodules: true
      - uses: taiki-e/install-action@just
      - uses: dtolnay/rust-toolchain@nightly
        with:
          components: rustfmt
      - run: just fmt-check

  examples:
    runs-on: ubuntu-latest
    timeout-minutes: 30
    steps:
      - uses: actions/checkout@v4
        with:
          submodules: true
      - uses: taiki-e/install-action@just
      - uses: dtolnay/rust-toolchain@nightly
        with:
          toolchain: nightly
      - run: just examples

  cfg-check:
    runs-on: ubuntu-latest
    timeout-minutes: 30
    steps:
      - uses: actions/checkout@v4
        with:
          submodules: true
      - uses: taiki-e/install-action@just
      - uses: dtolnay/rust-toolchain@nightly
        with:
          toolchain: nightly
      - uses: Swatinem/rust-cache@v2
        with:
          cache-on-failure: true
      - run: just check

  feature-powerset:
    runs-on: ubuntu-latest
    timeout-minutes: 30
    steps:
      - uses: actions/checkout@v4
        with:
          submodules: true
      - uses: taiki-e/install-action@just
      - uses: dtolnay/rust-toolchain@stable
      - uses: taiki-e/install-action@cargo-hack
      - uses: Swatinem/rust-cache@v2
        with:
          cache-on-failure: true
      - run: just hack<|MERGE_RESOLUTION|>--- conflicted
+++ resolved
@@ -103,11 +103,7 @@
           cache-on-failure: true
       - name: cargo hack
         run: |
-<<<<<<< HEAD
-          cargo hack build --workspace --target wasm32-wasip1 --exclude op-alloy-network --exclude op-alloy-rpc-types --exclude op-alloy-rpc-jsonrpsee --exclude op-alloy-provider
-=======
-          cargo hack build --workspace --target wasm32-wasi --exclude op-alloy-network --exclude op-alloy-rpc-types --exclude op-alloy-provider
->>>>>>> 586115dd
+          cargo hack build --workspace --target wasm32-wasip1 --exclude op-alloy-network --exclude op-alloy-rpc-types --exclude op-alloy-provider
 
   no-std:
     runs-on: ubuntu-latest
