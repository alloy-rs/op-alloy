--- conflicted
+++ resolved
@@ -33,11 +33,8 @@
 op-alloy-rpc-types = { version = "0.2.10", path = "crates/rpc-types" }
 op-alloy-rpc-types-engine = { version = "0.2.10", path = "crates/rpc-types-engine" }
 op-alloy-consensus = { version = "0.2.10", path = "crates/consensus", default-features = false }
-<<<<<<< HEAD
 op-alloy-genesis = { version = "0.2.10", path = "crates/genesis" }
-=======
-op-alloy-protocol = { version = "0.2.9", path = "crates/protocol", default-features = false }
->>>>>>> 17407480
+op-alloy-protocol = { version = "0.2.10", path = "crates/protocol", default-features = false }
 
 alloy-rlp = { version = "0.3", default-features = false }
 alloy-primitives = { version = "0.8", default-features = false }
