--- conflicted
+++ resolved
@@ -68,11 +68,8 @@
 # Maili
 maili-provider = { version = "0.1.0", default-features = false }
 maili-protocol = { version = "0.1.0", default-features = false }
-<<<<<<< HEAD
+maili-registry = { version = "0.1.0", default-features = false }
 maili-rpc-types-engine = { version = "0.1.0", default-features = false }
-=======
-maili-registry = { version = "0.1.0", default-features = false }
->>>>>>> ce6464f2
 
 # Revm
 revm = "19.0.0"
