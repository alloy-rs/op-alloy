[workspace]
members = ["crates/*"]
resolver = "2"

[workspace.package]
version = "0.9.2"
edition = "2021"
rust-version = "1.81"
authors = ["Alloy Contributors"]
license = "MIT OR Apache-2.0"
homepage = "https://github.com/alloy-rs/op-alloy"
repository = "https://github.com/alloy-rs/op-alloy"
exclude = ["benches/", "tests/"]

[workspace.lints.rustdoc]
all = "warn"

[workspace.lints.rust]
missing-debug-implementations = "warn"
missing-docs = "warn"
unreachable-pub = "warn"
unused-must-use = "deny"
rust-2018-idioms = "deny"
unnameable-types = "warn"

[workspace.lints.clippy]
all = { level = "warn", priority = -1 }
missing-const-for-fn = "warn"
use-self = "warn"
option-if-let-else = "warn"
redundant-clone = "warn"

[workspace.metadata.docs.rs]
all-features = true
rustdoc-args = ["--cfg", "docsrs"]

[workspace.dependencies]
# Workspace
op-alloy-genesis = { version = "0.9.2", path = "crates/genesis", default-features = false }
op-alloy-protocol = { version = "0.9.2", path = "crates/protocol", default-features = false }
op-alloy-consensus = { version = "0.9.2", path = "crates/consensus", default-features = false }
op-alloy-network = { version = "0.9.2", path = "crates/network", default-features = false }
<<<<<<< HEAD
op-alloy-provider = { version = "0.9.2", path = "crates/provider", default-features = false }
=======
op-alloy-registry = { version = "0.9.2", path = "crates/registry", default-features = false }
>>>>>>> 97d3d678
op-alloy-rpc-types = { version = "0.9.2", path = "crates/rpc-types", default-features = false }
op-alloy-rpc-jsonrpsee = { version = "0.9.2", path = "crates/rpc-jsonrpsee", default-features = false }
op-alloy-rpc-types-engine = { version = "0.9.2", path = "crates/rpc-types-engine", default-features = false }

# Alloy
alloy-eips = { version = "0.9.2", default-features = false }
alloy-serde = { version = "0.9.2", default-features = false }
alloy-signer = { version = "0.9.2", default-features = false }
alloy-network = { version = "0.9.2", default-features = false }
alloy-provider = { version = "0.9.2", default-features = false }
alloy-transport = { version = "0.9.2", default-features = false }
alloy-consensus = { version = "0.9.2", default-features = false }
alloy-rpc-types-eth = { version = "0.9.2", default-features = false }
alloy-rpc-types-engine = { version = "0.9.2", default-features = false }
alloy-network-primitives = { version = "0.9.2", default-features = false }

# Alloy RLP
alloy-rlp = { version = "0.3", default-features = false }

# Alloy Core
alloy-sol-types = { version = "0.8.12", default-features = false }
alloy-primitives = { version = "0.8.12", default-features = false }

# Maili
maili-provider = { version = "0.1.0", default-features = false }
maili-protocol = { version = "0.1.0", default-features = false }
maili-registry = { version = "0.1.0", default-features = false }
maili-rpc-types-engine = { version = "0.1.0", default-features = false }

# Revm
revm = "19.0.0"

# Serde
serde_repr = "0.1"
serde = { version = "1.0", default-features = false, features = [
    "derive",
    "alloc",
] }
serde_with = "3.11"
serde_json = { version = "1.0", default-features = false, features = ["alloc"] }

# Encoding
snap = "1.1.1"
bincode = "1.3.3"
ethereum_ssz = "0.8"

# Compression
miniz_oxide = "0.8.2"
alloc-no-stdlib = "2.0.4"
brotli = { version = "7.0.0", default-features = false }

# rpc
jsonrpsee = { version = "0.24", features = [
    "jsonrpsee-core",
    "client-core",
    "server-core",
    "macros",
] }
jsonrpsee-core = "0.24"
jsonrpsee-types = "0.24"

# misc
cfg-if = "1"
async-trait = "0.1.85"
unsigned-varint = "0.8.0"
spin = { version = "0.9.8", features = ["mutex"] }
lazy_static = { version = "1.5.0", default-features = false }
derive_more = { version = "1.0", default-features = false }
thiserror = { version = "2.0", default-features = false }
similar-asserts = "1.6"

# tracing
tracing-subscriber = "0.3.19"
tracing = { version = "0.1.41", default-features = false }

## misc-testing
arbitrary = { version = "1.4", features = ["derive"] }
arbtest = "0.3"
rand = "0.8"
proptest = "1.6"
proptest-derive = "0.5"
tokio = "1"
rstest = "0.24.0"

## crypto
c-kzg = { version = "1.0", default-features = false }
k256 = { version = "0.13", default-features = false, features = ["ecdsa"] }

[patch.crates-io]
#alloy-consensus = { git = "https://github.com/alloy-rs/alloy", rev = "7ba1bff" }
#alloy-network = { git = "https://github.com/alloy-rs/alloy", rev = "7ba1bff" }
#alloy-network-primitives = { git = "https://github.com/alloy-rs/alloy", rev = "7ba1bff" }
#alloy-rpc-types = { git = "https://github.com/alloy-rs/alloy", rev = "7ba1bff" }
#alloy-rpc-types-eth = { git = "https://github.com/alloy-rs/alloy", rev = "7ba1bff" }
#alloy-rpc-types-engine = { git = "https://github.com/alloy-rs/alloy", rev = "7ba1bff" }
#alloy-eips = { git = "https://github.com/alloy-rs/alloy", rev = "7ba1bff" }
#alloy-serde = { git = "https://github.com/alloy-rs/alloy", rev = "7ba1bff" }
#alloy-signer = { git = "https://github.com/alloy-rs/alloy", rev = "7ba1bff" }
#alloy-provider = { git = "https://github.com/alloy-rs/alloy", rev = "7ba1bff" }
#alloy-transport = { git = "https://github.com/alloy-rs/alloy", rev = "7ba1bff" }<|MERGE_RESOLUTION|>--- conflicted
+++ resolved
@@ -40,11 +40,6 @@
 op-alloy-protocol = { version = "0.9.2", path = "crates/protocol", default-features = false }
 op-alloy-consensus = { version = "0.9.2", path = "crates/consensus", default-features = false }
 op-alloy-network = { version = "0.9.2", path = "crates/network", default-features = false }
-<<<<<<< HEAD
-op-alloy-provider = { version = "0.9.2", path = "crates/provider", default-features = false }
-=======
-op-alloy-registry = { version = "0.9.2", path = "crates/registry", default-features = false }
->>>>>>> 97d3d678
 op-alloy-rpc-types = { version = "0.9.2", path = "crates/rpc-types", default-features = false }
 op-alloy-rpc-jsonrpsee = { version = "0.9.2", path = "crates/rpc-jsonrpsee", default-features = false }
 op-alloy-rpc-types-engine = { version = "0.9.2", path = "crates/rpc-types-engine", default-features = false }
