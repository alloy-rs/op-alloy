--- conflicted
+++ resolved
@@ -92,10 +92,7 @@
 # misc
 cfg-if = "1"
 async-trait = "0.1.83"
-<<<<<<< HEAD
-=======
 unsigned-varint = "0.8.0"
->>>>>>> 2f3fa581
 spin = { version = "0.9.8", features = ["mutex"] }
 derive_more = { version = "1.0", default-features = false }
 
