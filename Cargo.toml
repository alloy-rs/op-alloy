--- conflicted
+++ resolved
@@ -5,11 +5,7 @@
 [workspace.package]
 version = "0.11.0"
 edition = "2021"
-<<<<<<< HEAD
 rust-version = "1.85"
-=======
-rust-version = "1.82"
->>>>>>> a952369b
 authors = ["Alloy Contributors"]
 license = "MIT OR Apache-2.0"
 homepage = "https://github.com/alloy-rs/op-alloy"
