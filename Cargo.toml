--- conflicted
+++ resolved
@@ -3,13 +3,8 @@
 resolver = "2"
 
 [workspace.package]
-<<<<<<< HEAD
-version = "0.10.5"
+version = "0.11.1"
 edition = "2024"
-=======
-version = "0.11.1"
-edition = "2021"
->>>>>>> 004cd678
 rust-version = "1.85"
 authors = ["Alloy Contributors"]
 license = "MIT OR Apache-2.0"
