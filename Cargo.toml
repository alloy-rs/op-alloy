--- conflicted
+++ resolved
@@ -27,48 +27,26 @@
 all-features = true
 rustdoc-args = ["--cfg", "docsrs"]
 
-[patch.crates-io]
-alloy-rpc-types-engine = { git = "https://github.com/refcell/alloy", branch = "rf/engine/opt-serde" }
-
 [workspace.dependencies]
 # Alloy
-<<<<<<< HEAD
-op-alloy-rpc-jsonrpsee = { version = "0.2.9", path = "crates/rpc-jsonrpsee" }
-op-alloy-rpc-types = { version = "0.2.9", path = "crates/rpc-types" }
-op-alloy-rpc-types-engine = { version = "0.2.9", path = "crates/rpc-types-engine" }
-op-alloy-consensus = { version = "0.2.9", path = "crates/consensus", default-features = false }
-op-alloy-protocol = { version = "0.2.9", path = "crates/protocol", default-features = false }
-=======
 op-alloy-rpc-jsonrpsee = { version = "0.2.10", path = "crates/rpc-jsonrpsee" }
 op-alloy-rpc-types = { version = "0.2.10", path = "crates/rpc-types" }
 op-alloy-rpc-types-engine = { version = "0.2.10", path = "crates/rpc-types-engine" }
 op-alloy-consensus = { version = "0.2.10", path = "crates/consensus", default-features = false }
->>>>>>> ff2375f2
+op-alloy-protocol = { version = "0.2.9", path = "crates/protocol", default-features = false }
 
 alloy-rlp = { version = "0.3", default-features = false }
 alloy-primitives = { version = "0.8", default-features = false }
 
-<<<<<<< HEAD
-alloy = { version = "0.3.2" }
-alloy-consensus = { version = "0.3.2", default-features = false }
-alloy-network = { version = "0.3.2", default-features = false }
-alloy-rpc-types = { version = "0.3.2" }
-alloy-rpc-types-engine = { version = "0.3.2", default-features = false }
-alloy-rpc-types-eth = { version = "0.3.2" }
-alloy-eips = { version = "0.3.2", default-features = false }
-alloy-serde = { version = "0.3.2", default-features = false }
-alloy-signer = { version = "0.3.2", default-features = false }
-=======
 alloy = { version = "0.3.4" }
 alloy-consensus = { version = "0.3.4", default-features = false }
 alloy-network = { version = "0.3.4", default-features = false }
 alloy-rpc-types = { version = "0.3.4" }
-alloy-rpc-types-engine = { version = "0.3.4" }
+alloy-rpc-types-engine = { version = "0.3.4", default-features = false }
 alloy-rpc-types-eth = { version = "0.3.4" }
 alloy-eips = { version = "0.3.4", default-features = false }
 alloy-serde = { version = "0.3.4", default-features = false }
 alloy-signer = { version = "0.3.4", default-features = false }
->>>>>>> ff2375f2
 
 # Superchain
 superchain-primitives = { version = "0.4", default-features = false }
