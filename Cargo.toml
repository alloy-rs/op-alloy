[workspace]
members = ["crates/*"]
resolver = "2"

[workspace.package]
version = "0.6.7"
edition = "2021"
rust-version = "1.81"
authors = ["Alloy Contributors"]
license = "MIT OR Apache-2.0"
homepage = "https://github.com/alloy-rs/op-alloy"
repository = "https://github.com/alloy-rs/op-alloy"
exclude = ["benches/", "tests/"]

[workspace.lints.rustdoc]
all = "warn"

[workspace.lints.rust]
missing-debug-implementations = "warn"
missing-docs = "warn"
unreachable-pub = "warn"
unused-must-use = "deny"
rust-2018-idioms = "deny"
unnameable-types = "warn"

[workspace.lints.clippy]
all = { level = "warn", priority = -1 }
missing-const-for-fn = "warn"
use-self = "warn"
option-if-let-else = "warn"
redundant-clone = "warn"

[workspace.metadata.docs.rs]
all-features = true
rustdoc-args = ["--cfg", "docsrs"]

[workspace.dependencies]
# Workspace
<<<<<<< HEAD
op-alloy-genesis = { version = "0.6.6", path = "crates/genesis", default-features = false }
op-alloy-protocol = { version = "0.6.6", path = "crates/protocol", default-features = false }
op-alloy-consensus = { version = "0.6.6", path = "crates/consensus", default-features = false }
op-alloy-network = { version = "0.6.6", path = "crates/network", default-features = false }
op-alloy-provider = { version = "0.6.6", path = "crates/provider", default-features = false }
op-alloy-registry = { version = "0.6.6", path = "crates/registry", default-features = false }
op-alloy-rpc-types = { version = "0.6.6", path = "crates/rpc-types", default-features = false }
op-alloy-rpc-jsonrpsee = { version = "0.6.6", path = "crates/rpc-jsonrpsee", default-features = false }
op-alloy-rpc-types-engine = { version = "0.6.6", path = "crates/rpc-types-engine", default-features = false }
=======
op-alloy-genesis = { version = "0.6.7", path = "crates/genesis", default-features = false }
op-alloy-protocol = { version = "0.6.7", path = "crates/protocol", default-features = false }
op-alloy-consensus = { version = "0.6.7", path = "crates/consensus", default-features = false }
op-alloy-network = { version = "0.6.7", path = "crates/network", default-features = false }
op-alloy-provider = { version = "0.6.7", path = "crates/provider", default-features = false }
op-alloy-rpc-types = { version = "0.6.7", path = "crates/rpc-types", default-features = false }
op-alloy-rpc-jsonrpsee = { version = "0.6.7", path = "crates/rpc-jsonrpsee", default-features = false }
op-alloy-rpc-types-engine = { version = "0.6.7", path = "crates/rpc-types-engine", default-features = false }
>>>>>>> 385468c0

# Alloy
alloy-eips = { version = "0.6.4", default-features = false }
alloy-serde = { version = "0.6.4", default-features = false }
alloy-signer = { version = "0.6.4", default-features = false }
alloy-network = { version = "0.6.4", default-features = false }
alloy-provider = { version = "0.6.4", default-features = false }
alloy-transport = { version = "0.6.4", default-features = false }
alloy-consensus = { version = "0.6.4", default-features = false }
alloy-rpc-types-eth = { version = "0.6.4", default-features = false }
alloy-rpc-types-engine = { version = "0.6.4", default-features = false }
alloy-network-primitives = { version = "0.6.4", default-features = false }

# Alloy RLP
alloy-rlp = { version = "0.3", default-features = false }

# Alloy Core
alloy-sol-types = { version = "0.8.12", default-features = false }
alloy-primitives = { version = "0.8.12", default-features = false }

# Revm
revm = "18.0.0"

# Serde
serde_repr = "0.1"
serde = { version = "1.0", default-features = false, features = [
    "derive",
    "alloc",
] }
serde_with = "3.11"
serde_json = { version = "1.0", default-features = false, features = ["alloc"] }

# Encoding
snap = "1.1.1"
bincode = "1.3.3"
ethereum_ssz = "0.8"

# Compression
miniz_oxide = "0.8.0"
alloc-no-stdlib = "2.0.4"
brotli = { version = "7.0.0", default-features = false }

# rpc
jsonrpsee = { version = "0.24", features = [
    "jsonrpsee-core",
    "client-core",
    "server-core",
    "macros",
] }
jsonrpsee-core = "0.24"
jsonrpsee-types = "0.24"

# misc
cfg-if = "1"
async-trait = "0.1.83"
unsigned-varint = "0.8.0"
spin = { version = "0.9.8", features = ["mutex"] }
lazy_static = { version = "1.5.0", default-features = false }
derive_more = { version = "1.0", default-features = false }
thiserror = { version = "2.0", default-features = false }
similar-asserts = "1.6"

# tracing
tracing-subscriber = "0.3.18"
tracing = { version = "0.1.40", default-features = false }

## misc-testing
arbitrary = { version = "1.3", features = ["derive"] }
arbtest = "0.3"
rand = "0.8"
proptest = "1.5"
proptest-derive = "0.5"
tokio = "1"
rstest = "0.23.0"

## crypto
c-kzg = { version = "1.0", default-features = false }
k256 = { version = "0.13", default-features = false, features = ["ecdsa"] }

#[patch.crates-io]
#alloy-consensus = { git = "https://github.com/alloy-rs/alloy", rev = "9e2510f" }
#alloy-network = { git = "https://github.com/alloy-rs/alloy", rev = "9e2510f" }
#alloy-network-primitives = { git = "https://github.com/alloy-rs/alloy", rev = "9e2510f" }
#alloy-rpc-types = { git = "https://github.com/alloy-rs/alloy", rev = "9e2510f" }
#alloy-rpc-types-eth = { git = "https://github.com/alloy-rs/alloy", rev = "9e2510f" }
#alloy-rpc-types-engine = { git = "https://github.com/alloy-rs/alloy", rev = "9e2510f" }
#alloy-eips = { git = "https://github.com/alloy-rs/alloy", rev = "9e2510f" }
#alloy-serde = { git = "https://github.com/alloy-rs/alloy", rev = "9e2510f" }
#alloy-signer = { git = "https://github.com/alloy-rs/alloy", rev = "9e2510f" }
#alloy-provider = { git = "https://github.com/alloy-rs/alloy", rev = "9e2510f" }
#alloy-transport = { git = "https://github.com/alloy-rs/alloy", rev = "9e2510f" }<|MERGE_RESOLUTION|>--- conflicted
+++ resolved
@@ -36,26 +36,15 @@
 
 [workspace.dependencies]
 # Workspace
-<<<<<<< HEAD
-op-alloy-genesis = { version = "0.6.6", path = "crates/genesis", default-features = false }
-op-alloy-protocol = { version = "0.6.6", path = "crates/protocol", default-features = false }
-op-alloy-consensus = { version = "0.6.6", path = "crates/consensus", default-features = false }
-op-alloy-network = { version = "0.6.6", path = "crates/network", default-features = false }
-op-alloy-provider = { version = "0.6.6", path = "crates/provider", default-features = false }
-op-alloy-registry = { version = "0.6.6", path = "crates/registry", default-features = false }
-op-alloy-rpc-types = { version = "0.6.6", path = "crates/rpc-types", default-features = false }
-op-alloy-rpc-jsonrpsee = { version = "0.6.6", path = "crates/rpc-jsonrpsee", default-features = false }
-op-alloy-rpc-types-engine = { version = "0.6.6", path = "crates/rpc-types-engine", default-features = false }
-=======
 op-alloy-genesis = { version = "0.6.7", path = "crates/genesis", default-features = false }
 op-alloy-protocol = { version = "0.6.7", path = "crates/protocol", default-features = false }
 op-alloy-consensus = { version = "0.6.7", path = "crates/consensus", default-features = false }
 op-alloy-network = { version = "0.6.7", path = "crates/network", default-features = false }
 op-alloy-provider = { version = "0.6.7", path = "crates/provider", default-features = false }
+op-alloy-registry = { version = "0.6.7", path = "crates/registry", default-features = false }
 op-alloy-rpc-types = { version = "0.6.7", path = "crates/rpc-types", default-features = false }
 op-alloy-rpc-jsonrpsee = { version = "0.6.7", path = "crates/rpc-jsonrpsee", default-features = false }
 op-alloy-rpc-types-engine = { version = "0.6.7", path = "crates/rpc-types-engine", default-features = false }
->>>>>>> 385468c0
 
 # Alloy
 alloy-eips = { version = "0.6.4", default-features = false }
