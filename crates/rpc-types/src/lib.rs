#![doc = include_str!("../README.md")]
#![doc(
    html_logo_url = "https://raw.githubusercontent.com/alloy-rs/core/main/assets/alloy.jpg",
    html_favicon_url = "https://raw.githubusercontent.com/alloy-rs/core/main/assets/favicon.ico"
)]
#![warn(
    missing_copy_implementations,
    missing_debug_implementations,
    missing_docs,
    unreachable_pub,
    clippy::missing_const_for_fn,
    rustdoc::all
)]
#![deny(unused_must_use, rust_2018_idioms)]
#![cfg_attr(docsrs, feature(doc_cfg, doc_auto_cfg))]
#![cfg_attr(not(test), warn(unused_crate_dependencies))]

<<<<<<< HEAD
pub mod error;
=======
pub mod config;
>>>>>>> 8eb50a67
pub mod genesis;
pub mod net;
pub mod receipt;
pub mod sync;
pub mod transaction;

pub use receipt::OpTransactionReceipt;
pub use transaction::Transaction;<|MERGE_RESOLUTION|>--- conflicted
+++ resolved
@@ -15,11 +15,8 @@
 #![cfg_attr(docsrs, feature(doc_cfg, doc_auto_cfg))]
 #![cfg_attr(not(test), warn(unused_crate_dependencies))]
 
-<<<<<<< HEAD
 pub mod error;
-=======
 pub mod config;
->>>>>>> 8eb50a67
 pub mod genesis;
 pub mod net;
 pub mod receipt;
