//! Module containing a [Transaction] builder for the Fjord network upgrade transactions.
//!
//! [Transaction]: alloy_consensus::Transaction

use crate::{OpTxEnvelope, TxDeposit};
use alloc::{string::String, vec, vec::Vec};
use alloy_consensus::Sealable;
use alloy_eips::eip2718::Encodable2718;
<<<<<<< HEAD
use alloy_primitives::{address, Address, Bytes, TxKind, B256, U256};
=======
use alloy_primitives::{address, hex, Address, Bytes, TxKind, U256};
use spin::Lazy;
>>>>>>> 4f5812b3

use crate::{UpgradeDepositSource, GAS_PRICE_ORACLE};

/// The L1 Info Depositer Address.
pub const L1_INFO_DEPOSITER: Address = address!("deaddeaddeaddeaddeaddeaddeaddeaddead0001");

/// Fjord Gas Price Oracle Deployer Address.
pub const GAS_PRICE_ORACLE_FJORD_DEPLOYER: Address =
    address!("4210000000000000000000000000000000000002");

/// Fjord Gas Price Oracle address.
pub const FJORD_GAS_PRICE_ORACLE: Address = address!("a919894851548179a0750865e7974da599c0fac7");

impl super::Hardforks {
    /// The Set Fjord Four Byte Method Signature.
    pub const SET_FJORD_METHOD_SIGNATURE: &[u8] = &[0x8e, 0x98, 0xb1, 0x06];

    /// Returns the source hash for the deployment of the Fjord Gas Price Oracle.
    pub fn deploy_fjord_gas_price_oracle_source() -> B256 {
        UpgradeDepositSource { intent: String::from("Fjord: Gas Price Oracle Deployment") }
            .source_hash()
    }

<<<<<<< HEAD
    /// Returns the source hash for the update of the Fjord Gas Price Oracle.
    pub fn update_fjord_gas_price_oracle_source() -> B256 {
        UpgradeDepositSource { intent: String::from("Fjord: Gas Price Oracle Proxy Update") }
            .source_hash()
    }

    /// [UpgradeDepositSource] for setting the Fjord Gas Price Oracle.
    pub fn enable_fjord_source() -> B256 {
        UpgradeDepositSource { intent: String::from("Fjord: Gas Price Oracle Set Fjord") }
            .source_hash()
    }
=======
/// The Set Fjord Four Byte Method Signature.
pub const SET_FJORD_METHOD_SIGNATURE: [u8; 4] = hex!("8e98b106");
>>>>>>> 4f5812b3

    /// Returns the fjord gas price oracle deployment bytecode.
    pub fn gas_price_oracle_deployment_bytecode() -> alloy_primitives::Bytes {
        include_bytes!("./gas_price_oracle_bytecode.hex").into()
    }

    /// Constructs the Fjord network upgrade transactions.
    pub fn fjord_txs() -> Vec<Bytes> {
        let mut txs = vec![];

        let mut buffer = Vec::new();
        OpTxEnvelope::Deposit(
            TxDeposit {
                source_hash: Self::deploy_fjord_gas_price_oracle_source(),
                from: GAS_PRICE_ORACLE_FJORD_DEPLOYER,
                to: TxKind::Create,
                mint: 0.into(),
                value: U256::ZERO,
                gas_limit: 1_450_000,
                is_system_transaction: false,
                input: Self::gas_price_oracle_deployment_bytecode(),
            }
            .seal_slow(),
        )
        .encode_2718(&mut buffer);
        txs.push(Bytes::from(buffer));

        // Update the gas price oracle proxy.
        buffer = Vec::new();
        OpTxEnvelope::Deposit(
            TxDeposit {
                source_hash: Self::update_fjord_gas_price_oracle_source(),
                from: Address::ZERO,
                to: TxKind::Call(GAS_PRICE_ORACLE),
                mint: 0.into(),
                value: U256::ZERO,
                gas_limit: 50_000,
                is_system_transaction: false,
                input: Self::upgrade_to_calldata(FJORD_GAS_PRICE_ORACLE),
            }
            .seal_slow(),
        )
        .encode_2718(&mut buffer);
        txs.push(Bytes::from(buffer));

        // Enable Fjord
        buffer = Vec::new();
        OpTxEnvelope::Deposit(
            TxDeposit {
                source_hash: Self::enable_fjord_source(),
                from: L1_INFO_DEPOSITER,
                to: TxKind::Call(GAS_PRICE_ORACLE),
                mint: 0.into(),
                value: U256::ZERO,
                gas_limit: 90_000,
                is_system_transaction: false,
                input: Self::SET_FJORD_METHOD_SIGNATURE.into(),
            }
            .seal_slow(),
        )
        .encode_2718(&mut buffer);
        txs.push(Bytes::from(buffer));

        txs
    }
}<|MERGE_RESOLUTION|>--- conflicted
+++ resolved
@@ -6,12 +6,7 @@
 use alloc::{string::String, vec, vec::Vec};
 use alloy_consensus::Sealable;
 use alloy_eips::eip2718::Encodable2718;
-<<<<<<< HEAD
-use alloy_primitives::{address, Address, Bytes, TxKind, B256, U256};
-=======
 use alloy_primitives::{address, hex, Address, Bytes, TxKind, U256};
-use spin::Lazy;
->>>>>>> 4f5812b3
 
 use crate::{UpgradeDepositSource, GAS_PRICE_ORACLE};
 
@@ -27,7 +22,7 @@
 
 impl super::Hardforks {
     /// The Set Fjord Four Byte Method Signature.
-    pub const SET_FJORD_METHOD_SIGNATURE: &[u8] = &[0x8e, 0x98, 0xb1, 0x06];
+    pub const SET_FJORD_METHOD_SIGNATURE: [u8; 4] = hex!("8e98b106");
 
     /// Returns the source hash for the deployment of the Fjord Gas Price Oracle.
     pub fn deploy_fjord_gas_price_oracle_source() -> B256 {
@@ -35,7 +30,6 @@
             .source_hash()
     }
 
-<<<<<<< HEAD
     /// Returns the source hash for the update of the Fjord Gas Price Oracle.
     pub fn update_fjord_gas_price_oracle_source() -> B256 {
         UpgradeDepositSource { intent: String::from("Fjord: Gas Price Oracle Proxy Update") }
@@ -47,11 +41,7 @@
         UpgradeDepositSource { intent: String::from("Fjord: Gas Price Oracle Set Fjord") }
             .source_hash()
     }
-=======
-/// The Set Fjord Four Byte Method Signature.
-pub const SET_FJORD_METHOD_SIGNATURE: [u8; 4] = hex!("8e98b106");
->>>>>>> 4f5812b3
-
+  
     /// Returns the fjord gas price oracle deployment bytecode.
     pub fn gas_price_oracle_deployment_bytecode() -> alloy_primitives::Bytes {
         include_bytes!("./gas_price_oracle_bytecode.hex").into()
