//! Module containing a [Transaction] builder for the Fjord network upgrade transactions.
//!
//! [Transaction]: alloy_consensus::Transaction

use crate::{OpTxEnvelope, TxDeposit};
use alloc::{string::String, vec, vec::Vec};
use alloy_consensus::Sealable;
use alloy_eips::eip2718::Encodable2718;
use alloy_primitives::{address, hex, Address, Bytes, TxKind, B256, U256};

use crate::{UpgradeDepositSource, GAS_PRICE_ORACLE};

/// The L1 Info Depositer Address.
pub const L1_INFO_DEPOSITER: Address = address!("deaddeaddeaddeaddeaddeaddeaddeaddead0001");

/// Fjord Gas Price Oracle Deployer Address.
pub const GAS_PRICE_ORACLE_FJORD_DEPLOYER: Address =
    address!("4210000000000000000000000000000000000002");

/// Fjord Gas Price Oracle address.
pub const FJORD_GAS_PRICE_ORACLE: Address = address!("a919894851548179a0750865e7974da599c0fac7");

impl super::Hardforks {
    /// The Set Fjord Four Byte Method Signature.
    pub const SET_FJORD_METHOD_SIGNATURE: [u8; 4] = hex!("8e98b106");

    /// Returns the source hash for the deployment of the Fjord Gas Price Oracle.
    pub fn deploy_fjord_gas_price_oracle_source() -> B256 {
        UpgradeDepositSource { intent: String::from("Fjord: Gas Price Oracle Deployment") }
            .source_hash()
    }

    /// Returns the source hash for the update of the Fjord Gas Price Oracle.
    pub fn update_fjord_gas_price_oracle_source() -> B256 {
        UpgradeDepositSource { intent: String::from("Fjord: Gas Price Oracle Proxy Update") }
            .source_hash()
    }

    /// [UpgradeDepositSource] for setting the Fjord Gas Price Oracle.
    pub fn enable_fjord_source() -> B256 {
        UpgradeDepositSource { intent: String::from("Fjord: Gas Price Oracle Set Fjord") }
            .source_hash()
    }

    /// Returns the fjord gas price oracle deployment bytecode.
    pub fn gas_price_oracle_deployment_bytecode() -> alloy_primitives::Bytes {
        include_bytes!("./gas_price_oracle_bytecode.hex").into()
    }

    /// Constructs the Fjord network upgrade transactions.
    pub fn fjord_txs() -> Vec<Bytes> {
        let mut txs = vec![];

        let mut buffer = Vec::new();
        OpTxEnvelope::Deposit(
            TxDeposit {
                source_hash: Self::deploy_fjord_gas_price_oracle_source(),
                from: GAS_PRICE_ORACLE_FJORD_DEPLOYER,
                to: TxKind::Create,
                mint: Some(U256::ZERO),
                value: U256::ZERO,
                gas_limit: 1_450_000,
                is_system_transaction: false,
                input: Self::gas_price_oracle_deployment_bytecode(),
            }
            .seal_slow(),
        )
        .encode_2718(&mut buffer);
        txs.push(Bytes::from(buffer));

        // Update the gas price oracle proxy.
        buffer = Vec::new();
        OpTxEnvelope::Deposit(
            TxDeposit {
                source_hash: Self::update_fjord_gas_price_oracle_source(),
                from: Address::ZERO,
<<<<<<< HEAD
                to: TxKind::Call(GAS_PRICE_ORACLE_ADDRESS),
                mint: Some(U256::ZERO),
=======
                to: TxKind::Call(GAS_PRICE_ORACLE),
                mint: 0.into(),
>>>>>>> cbac051d
                value: U256::ZERO,
                gas_limit: 50_000,
                is_system_transaction: false,
                input: Self::upgrade_to_calldata(FJORD_GAS_PRICE_ORACLE),
            }
            .seal_slow(),
        )
        .encode_2718(&mut buffer);
        txs.push(Bytes::from(buffer));

        // Enable Fjord
        buffer = Vec::new();
        OpTxEnvelope::Deposit(
            TxDeposit {
<<<<<<< HEAD
                source_hash: ENABLE_FJORD_SOURCE.source_hash(),
                from: L1_INFO_DEPOSITER_ADDRESS,
                to: TxKind::Call(GAS_PRICE_ORACLE_ADDRESS),
                mint: Some(U256::ZERO),
=======
                source_hash: Self::enable_fjord_source(),
                from: L1_INFO_DEPOSITER,
                to: TxKind::Call(GAS_PRICE_ORACLE),
                mint: 0.into(),
>>>>>>> cbac051d
                value: U256::ZERO,
                gas_limit: 90_000,
                is_system_transaction: false,
                input: Self::SET_FJORD_METHOD_SIGNATURE.into(),
            }
            .seal_slow(),
        )
        .encode_2718(&mut buffer);
        txs.push(Bytes::from(buffer));

        txs
    }
}<|MERGE_RESOLUTION|>--- conflicted
+++ resolved
@@ -74,13 +74,8 @@
             TxDeposit {
                 source_hash: Self::update_fjord_gas_price_oracle_source(),
                 from: Address::ZERO,
-<<<<<<< HEAD
-                to: TxKind::Call(GAS_PRICE_ORACLE_ADDRESS),
+                to: TxKind::Call(GAS_PRICE_ORACLE),
                 mint: Some(U256::ZERO),
-=======
-                to: TxKind::Call(GAS_PRICE_ORACLE),
-                mint: 0.into(),
->>>>>>> cbac051d
                 value: U256::ZERO,
                 gas_limit: 50_000,
                 is_system_transaction: false,
@@ -95,17 +90,10 @@
         buffer = Vec::new();
         OpTxEnvelope::Deposit(
             TxDeposit {
-<<<<<<< HEAD
-                source_hash: ENABLE_FJORD_SOURCE.source_hash(),
-                from: L1_INFO_DEPOSITER_ADDRESS,
-                to: TxKind::Call(GAS_PRICE_ORACLE_ADDRESS),
-                mint: Some(U256::ZERO),
-=======
                 source_hash: Self::enable_fjord_source(),
                 from: L1_INFO_DEPOSITER,
                 to: TxKind::Call(GAS_PRICE_ORACLE),
-                mint: 0.into(),
->>>>>>> cbac051d
+                mint: Some(U256::ZERO),
                 value: U256::ZERO,
                 gas_limit: 90_000,
                 is_system_transaction: false,
