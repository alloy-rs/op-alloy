//! Deposit Transaction type.

use super::OpTxType;
use alloc::vec::Vec;
use alloy_consensus::{Sealable, Transaction, Typed2718};
use alloy_eips::{
    eip2718::{Decodable2718, Eip2718Error, Eip2718Result, Encodable2718, IsTyped2718},
    eip2930::AccessList,
};
use alloy_primitives::{Address, B256, Bytes, ChainId, Signature, TxHash, TxKind, U256, keccak256};
<<<<<<< HEAD
use alloy_rlp::{
    Buf, BufMut, Decodable, EMPTY_STRING_CODE, Encodable, Error as DecodeError, Header,
};
use alloy_rpc_types_eth::TransactionRequest;
=======
use alloy_rlp::{BufMut, Decodable, Encodable, Header};
>>>>>>> f5858c6c
use core::mem;

/// Deposit transactions, also known as deposits are initiated on L1, and executed on L2.
#[derive(Debug, Clone, PartialEq, Eq, Hash, Default)]
#[cfg_attr(feature = "arbitrary", derive(arbitrary::Arbitrary))]
#[cfg_attr(feature = "serde", derive(serde::Serialize, serde::Deserialize))]
#[cfg_attr(feature = "serde", serde(rename_all = "camelCase"))]
pub struct TxDeposit {
    /// Hash that uniquely identifies the source of the deposit.
    pub source_hash: B256,
    /// The address of the sender account.
    pub from: Address,
    /// The address of the recipient account, or the null (zero-length) address if the deposited
    /// transaction is a contract creation.
    #[cfg_attr(feature = "serde", serde(default, skip_serializing_if = "TxKind::is_create"))]
    pub to: TxKind,
    /// The ETH value to mint on L2.
    #[cfg_attr(feature = "serde", serde(default, with = "alloy_serde::quantity"))]
    pub mint: u128,
    ///  The ETH value to send to the recipient account.
    pub value: U256,
    /// The gas limit for the L2 transaction.
    #[cfg_attr(feature = "serde", serde(with = "alloy_serde::quantity", rename = "gas"))]
    pub gas_limit: u64,
    /// Field indicating if this transaction is exempt from the L2 gas limit.
    #[cfg_attr(
        feature = "serde",
        serde(
            default,
            with = "alloy_serde::quantity",
            rename = "isSystemTx",
            skip_serializing_if = "core::ops::Not::not"
        )
    )]
    pub is_system_transaction: bool,
    /// Input has two uses depending if transaction is Create or Call (if `to` field is None or
    /// Some).
    pub input: Bytes,
}

impl TxDeposit {
    /// Decodes the inner [TxDeposit] fields from RLP bytes.
    ///
    /// NOTE: This assumes a RLP header has already been decoded, and _just_ decodes the following
    /// RLP fields in the following order:
    ///
    /// - `source_hash`
    /// - `from`
    /// - `to`
    /// - `mint`
    /// - `value`
    /// - `gas_limit`
    /// - `is_system_transaction`
    /// - `input`
    pub fn rlp_decode_fields(buf: &mut &[u8]) -> alloy_rlp::Result<Self> {
        Ok(Self {
            source_hash: Decodable::decode(buf)?,
            from: Decodable::decode(buf)?,
            to: Decodable::decode(buf)?,
            mint: Decodable::decode(buf)?,
            value: Decodable::decode(buf)?,
            gas_limit: Decodable::decode(buf)?,
            is_system_transaction: Decodable::decode(buf)?,
            input: Decodable::decode(buf)?,
        })
    }

    /// Decodes the transaction from RLP bytes.
    pub fn rlp_decode(buf: &mut &[u8]) -> alloy_rlp::Result<Self> {
        let header = Header::decode(buf)?;
        if !header.list {
            return Err(alloy_rlp::Error::UnexpectedString);
        }
        let remaining = buf.len();

        if header.payload_length > remaining {
            return Err(alloy_rlp::Error::InputTooShort);
        }

        let this = Self::rlp_decode_fields(buf)?;

        if buf.len() + header.payload_length != remaining {
            return Err(alloy_rlp::Error::UnexpectedLength);
        }

        Ok(this)
    }

    /// Outputs the length of the transaction's fields, without a RLP header or length of the
    /// eip155 fields.
    pub(crate) fn rlp_encoded_fields_length(&self) -> usize {
        self.source_hash.length()
            + self.from.length()
            + self.to.length()
            + self.mint.length()
            + self.value.length()
            + self.gas_limit.length()
            + self.is_system_transaction.length()
            + self.input.0.length()
    }

    /// Encodes only the transaction's fields into the desired buffer, without a RLP header.
    /// <https://github.com/ethereum-optimism/specs/blob/main/specs/protocol/deposits.md#the-deposited-transaction-type>
    pub(crate) fn rlp_encode_fields(&self, out: &mut dyn alloy_rlp::BufMut) {
        self.source_hash.encode(out);
        self.from.encode(out);
        self.to.encode(out);
        self.mint.encode(out);
        self.value.encode(out);
        self.gas_limit.encode(out);
        self.is_system_transaction.encode(out);
        self.input.encode(out);
    }

    /// Calculates a heuristic for the in-memory size of the [TxDeposit] transaction.
    #[inline]
    pub fn size(&self) -> usize {
        mem::size_of::<B256>() + // source_hash
        mem::size_of::<Address>() + // from
        self.to.size() + // to
        mem::size_of::<u128>() + // mint
        mem::size_of::<U256>() + // value
        mem::size_of::<u128>() + // gas_limit
        mem::size_of::<bool>() + // is_system_transaction
        self.input.len() // input
    }

    /// Get the transaction type
    pub(crate) const fn tx_type(&self) -> OpTxType {
        OpTxType::Deposit
    }

    /// Create an rlp header for the transaction.
    fn rlp_header(&self) -> Header {
        Header { list: true, payload_length: self.rlp_encoded_fields_length() }
    }

    /// RLP encodes the transaction.
    pub fn rlp_encode(&self, out: &mut dyn BufMut) {
        self.rlp_header().encode(out);
        self.rlp_encode_fields(out);
    }

    /// Get the length of the transaction when RLP encoded.
    pub fn rlp_encoded_length(&self) -> usize {
        self.rlp_header().length_with_payload()
    }

    /// Get the length of the transaction when EIP-2718 encoded. This is the
    /// 1 byte type flag + the length of the RLP encoded transaction.
    pub fn eip2718_encoded_length(&self) -> usize {
        self.rlp_encoded_length() + 1
    }

    fn network_header(&self) -> Header {
        Header { list: false, payload_length: self.eip2718_encoded_length() }
    }

    /// Get the length of the transaction when network encoded. This is the
    /// EIP-2718 encoded length with an outer RLP header.
    pub fn network_encoded_length(&self) -> usize {
        self.network_header().length_with_payload()
    }

    /// Network encode the transaction with the given signature.
    pub fn network_encode(&self, out: &mut dyn BufMut) {
        self.network_header().encode(out);
        self.encode_2718(out);
    }

    /// Calculate the transaction hash.
    pub fn tx_hash(&self) -> TxHash {
        let mut buf = Vec::with_capacity(self.eip2718_encoded_length());
        self.encode_2718(&mut buf);
        keccak256(&buf)
    }

    /// Returns the signature for the optimism deposit transactions, which don't include a
    /// signature.
    pub const fn signature() -> Signature {
        Signature::new(U256::ZERO, U256::ZERO, false)
    }
}

impl Typed2718 for TxDeposit {
    fn ty(&self) -> u8 {
        OpTxType::Deposit as u8
    }
}

impl IsTyped2718 for TxDeposit {
    fn is_type(ty: u8) -> bool {
        OpTxType::Deposit as u8 == ty
    }
}

impl Transaction for TxDeposit {
    fn chain_id(&self) -> Option<ChainId> {
        None
    }

    fn nonce(&self) -> u64 {
        0u64
    }

    fn gas_limit(&self) -> u64 {
        self.gas_limit
    }

    fn gas_price(&self) -> Option<u128> {
        None
    }

    fn max_fee_per_gas(&self) -> u128 {
        0
    }

    fn max_priority_fee_per_gas(&self) -> Option<u128> {
        None
    }

    fn max_fee_per_blob_gas(&self) -> Option<u128> {
        None
    }

    fn priority_fee_or_price(&self) -> u128 {
        0
    }

    fn effective_gas_price(&self, _: Option<u64>) -> u128 {
        0
    }

    fn is_dynamic_fee(&self) -> bool {
        false
    }

    fn kind(&self) -> TxKind {
        self.to
    }

    fn is_create(&self) -> bool {
        self.to.is_create()
    }

    fn value(&self) -> U256 {
        self.value
    }

    fn input(&self) -> &Bytes {
        &self.input
    }

    fn access_list(&self) -> Option<&AccessList> {
        None
    }

    fn blob_versioned_hashes(&self) -> Option<&[B256]> {
        None
    }

    fn authorization_list(&self) -> Option<&[alloy_eips::eip7702::SignedAuthorization]> {
        None
    }
}

impl Encodable2718 for TxDeposit {
    fn type_flag(&self) -> Option<u8> {
        Some(OpTxType::Deposit as u8)
    }

    fn encode_2718_len(&self) -> usize {
        self.eip2718_encoded_length()
    }

    fn encode_2718(&self, out: &mut dyn alloy_rlp::BufMut) {
        out.put_u8(self.tx_type() as u8);
        self.rlp_encode(out);
    }
}

impl Decodable2718 for TxDeposit {
    fn typed_decode(ty: u8, data: &mut &[u8]) -> Eip2718Result<Self> {
        let ty: OpTxType = ty.try_into().map_err(|_| Eip2718Error::UnexpectedType(ty))?;
        if ty != OpTxType::Deposit as u8 {
            return Err(Eip2718Error::UnexpectedType(ty as u8));
        }
        let tx = Self::decode(data)?;
        Ok(tx)
    }

    fn fallback_decode(data: &mut &[u8]) -> Eip2718Result<Self> {
        let tx = Self::decode(data)?;
        Ok(tx)
    }
}

impl Encodable for TxDeposit {
    fn encode(&self, out: &mut dyn BufMut) {
        Header { list: true, payload_length: self.rlp_encoded_fields_length() }.encode(out);
        self.rlp_encode_fields(out);
    }

    fn length(&self) -> usize {
        let payload_length = self.rlp_encoded_fields_length();
        Header { list: true, payload_length }.length() + payload_length
    }
}

impl Decodable for TxDeposit {
    fn decode(data: &mut &[u8]) -> alloy_rlp::Result<Self> {
        Self::rlp_decode(data)
    }
}

impl Sealable for TxDeposit {
    fn hash_slow(&self) -> B256 {
        self.tx_hash()
    }
}

impl From<TxDeposit> for TransactionRequest {
    fn from(tx: TxDeposit) -> Self {
        let TxDeposit {
            source_hash: _,
            from,
            to,
            mint: _,
            value,
            gas_limit,
            is_system_transaction: _,
            input,
        } = tx;

        Self {
            from: Some(from),
            to: Some(to),
            value: Some(value),
            gas: Some(gas_limit),
            input: input.into(),
            ..Default::default()
        }
    }
}

/// A trait representing a deposit transaction with specific attributes.
pub trait DepositTransaction: Transaction {
    /// Returns the hash that uniquely identifies the source of the deposit.
    ///
    /// # Returns
    /// An `Option<B256>` containing the source hash if available.
    fn source_hash(&self) -> Option<B256>;

    /// Returns the optional mint value of the deposit transaction.
    ///
    /// # Returns
    /// An `u128` representing the ETH value to mint on L2, if any.
    fn mint(&self) -> u128;

    /// Indicates whether the transaction is exempt from the L2 gas limit.
    ///
    /// # Returns
    /// A `bool` indicating if the transaction is a system transaction.
    fn is_system_transaction(&self) -> bool;
}

impl DepositTransaction for TxDeposit {
    #[inline]
    fn source_hash(&self) -> Option<B256> {
        Some(self.source_hash)
    }

    #[inline]
    fn mint(&self) -> u128 {
        self.mint
    }

    #[inline]
    fn is_system_transaction(&self) -> bool {
        self.is_system_transaction
    }
}

/// Deposit transactions don't have a signature, however, we include an empty signature in the
/// response for better compatibility.
///
/// This function can be used as `serialize_with` serde attribute for the [`TxDeposit`] and will
/// flatten [`TxDeposit::signature`] into response.
#[cfg(feature = "serde")]
pub fn serde_deposit_tx_rpc<T: serde::Serialize, S: serde::Serializer>(
    value: &T,
    serializer: S,
) -> Result<S::Ok, S::Error> {
    use serde::Serialize;

    #[derive(Serialize)]
    struct SerdeHelper<'a, T> {
        #[serde(flatten)]
        value: &'a T,
        #[serde(flatten)]
        signature: Signature,
    }

    SerdeHelper { value, signature: TxDeposit::signature() }.serialize(serializer)
}

#[cfg(test)]
mod tests {
    use super::*;
    use alloy_primitives::hex;
    use alloy_rlp::BytesMut;

    #[test]
    fn test_deposit_transaction_trait() {
        let tx = TxDeposit {
            source_hash: B256::with_last_byte(42),
            from: Address::default(),
            to: TxKind::default(),
            mint: 100,
            value: U256::from(1000),
            gas_limit: 50000,
            is_system_transaction: true,
            input: Bytes::default(),
        };

        assert_eq!(tx.source_hash(), Some(B256::with_last_byte(42)));
        assert_eq!(tx.mint(), 100);
        assert!(tx.is_system_transaction());
    }

    #[test]
    fn test_deposit_transaction_without_mint() {
        let tx = TxDeposit {
            source_hash: B256::default(),
            from: Address::default(),
            to: TxKind::default(),
            mint: 0,
            value: U256::default(),
            gas_limit: 50000,
            is_system_transaction: false,
            input: Bytes::default(),
        };

        assert_eq!(tx.source_hash(), Some(B256::default()));
        assert_eq!(tx.mint(), 0);
        assert!(!tx.is_system_transaction());
    }

    #[test]
    fn test_deposit_transaction_to_contract() {
        let contract_address = Address::with_last_byte(0xFF);
        let tx = TxDeposit {
            source_hash: B256::default(),
            from: Address::default(),
            to: TxKind::Call(contract_address),
            mint: 200,
            value: U256::from(500),
            gas_limit: 100000,
            is_system_transaction: false,
            input: Bytes::from_static(&[1, 2, 3]),
        };

        assert_eq!(tx.source_hash(), Some(B256::default()));
        assert_eq!(tx.mint(), 200);
        assert!(!tx.is_system_transaction());
        assert_eq!(tx.kind(), TxKind::Call(contract_address));
    }

    #[test]
    fn test_rlp_roundtrip() {
        let bytes = Bytes::from_static(&hex!(
            "7ef9015aa044bae9d41b8380d781187b426c6fe43df5fb2fb57bd4466ef6a701e1f01e015694deaddeaddeaddeaddeaddeaddeaddeaddead000194420000000000000000000000000000000000001580808408f0d18001b90104015d8eb900000000000000000000000000000000000000000000000000000000008057650000000000000000000000000000000000000000000000000000000063d96d10000000000000000000000000000000000000000000000000000000000009f35273d89754a1e0387b89520d989d3be9c37c1f32495a88faf1ea05c61121ab0d1900000000000000000000000000000000000000000000000000000000000000010000000000000000000000002d679b567db6187c0c8323fa982cfb88b74dbcc7000000000000000000000000000000000000000000000000000000000000083400000000000000000000000000000000000000000000000000000000000f4240"
        ));
        let tx_a = TxDeposit::decode(&mut bytes[1..].as_ref()).unwrap();
        let mut buf_a = BytesMut::default();
        tx_a.encode(&mut buf_a);
        assert_eq!(&buf_a[..], &bytes[1..]);
    }

    #[test]
    fn test_encode_decode_fields() {
        let original = TxDeposit {
            source_hash: B256::default(),
            from: Address::default(),
            to: TxKind::default(),
            mint: 100,
            value: U256::default(),
            gas_limit: 50000,
            is_system_transaction: true,
            input: Bytes::default(),
        };

        let mut buffer = BytesMut::new();
        original.rlp_encode_fields(&mut buffer);
        let decoded = TxDeposit::rlp_decode_fields(&mut &buffer[..]).expect("Failed to decode");

        assert_eq!(original, decoded);
    }

    #[test]
    fn test_encode_with_and_without_header() {
        let tx_deposit = TxDeposit {
            source_hash: B256::default(),
            from: Address::default(),
            to: TxKind::default(),
            mint: 100,
            value: U256::default(),
            gas_limit: 50000,
            is_system_transaction: true,
            input: Bytes::default(),
        };

        let mut buffer_with_header = BytesMut::new();
        tx_deposit.encode(&mut buffer_with_header);

        let mut buffer_without_header = BytesMut::new();
        tx_deposit.rlp_encode_fields(&mut buffer_without_header);

        assert!(buffer_with_header.len() > buffer_without_header.len());
    }

    #[test]
    fn test_payload_length() {
        let tx_deposit = TxDeposit {
            source_hash: B256::default(),
            from: Address::default(),
            to: TxKind::default(),
            mint: 100,
            value: U256::default(),
            gas_limit: 50000,
            is_system_transaction: true,
            input: Bytes::default(),
        };

        assert!(tx_deposit.size() > tx_deposit.rlp_encoded_fields_length());
    }

    #[test]
    fn test_encode_inner_with_and_without_header() {
        let tx_deposit = TxDeposit {
            source_hash: B256::default(),
            from: Address::default(),
            to: TxKind::default(),
            mint: 100,
            value: U256::default(),
            gas_limit: 50000,
            is_system_transaction: true,
            input: Bytes::default(),
        };

        let mut buffer_with_header = BytesMut::new();
        tx_deposit.network_encode(&mut buffer_with_header);

        let mut buffer_without_header = BytesMut::new();
        tx_deposit.encode_2718(&mut buffer_without_header);

        assert!(buffer_with_header.len() > buffer_without_header.len());
    }

    #[test]
    fn test_payload_length_header() {
        let tx_deposit = TxDeposit {
            source_hash: B256::default(),
            from: Address::default(),
            to: TxKind::default(),
            mint: 100,
            value: U256::default(),
            gas_limit: 50000,
            is_system_transaction: true,
            input: Bytes::default(),
        };

        let total_len = tx_deposit.network_encoded_length();
        let len_without_header = tx_deposit.eip2718_encoded_length();

        assert!(total_len > len_without_header);
    }
    #[test]
    fn test_deposit_tx_roundtrip() {
        let raw_txs = [
            "7ef8f8a0871ec5fb6afe7e5ae950bbb4cfd7d7cb277b413e67da806d50834a814b14c9f494deaddeaddeaddeaddeaddeaddeaddeaddead00019442000000000000000000000000000000000000158080830f424080b8a4440a5e20000008dd00101c12000000000000000400000000681c941f0000000001566261000000000000000000000000000000000000000000000000000000005f629c020000000000000000000000000000000000000000000000000000000000000001937badfbcce566e0ba932a3f7659644aa0c6ef019541d3134a1d8cb9f84d45c70000000000000000000000005050f69a9786f081509234f1a7f4684b5e5b76c9",
        ];

        for raw_tx_hex in raw_txs {
            let raw_tx = hex::decode(raw_tx_hex).unwrap();

            let tx = TxDeposit::decode_2718(&mut raw_tx.as_ref()).unwrap();
            let mut encoded = BytesMut::new();
            tx.encode_2718(&mut encoded);
            assert_eq!(&encoded[..], &raw_tx[..], "Encoded bytes don't match original");

            let tx_from_fields = TxDeposit::rlp_decode(&mut &raw_tx[1..]).unwrap();
            let mut encoded_fields = BytesMut::new();
            tx_from_fields.rlp_encode(&mut encoded_fields);
            assert_eq!(
                &encoded_fields[..],
                &raw_tx[1..],
                "RLP encoded fields don't match original"
            );
        }
    }
}

/// Bincode-compatible [`TxDeposit`] serde implementation.
#[cfg(all(feature = "serde", feature = "serde-bincode-compat"))]
pub(super) mod serde_bincode_compat {
    use alloc::borrow::Cow;
    use alloy_primitives::{Address, B256, Bytes, TxKind, U256};
    use serde::{Deserialize, Deserializer, Serialize, Serializer};
    use serde_with::{DeserializeAs, SerializeAs};

    /// Bincode-compatible [`super::TxDeposit`] serde implementation.
    ///
    /// Intended to use with the [`serde_with::serde_as`] macro in the following way:
    /// ```rust
    /// use op_alloy_consensus::{TxDeposit, serde_bincode_compat};
    /// use serde::{Deserialize, Serialize};
    /// use serde_with::serde_as;
    ///
    /// #[serde_as]
    /// #[derive(Serialize, Deserialize)]
    /// struct Data {
    ///     #[serde_as(as = "serde_bincode_compat::TxDeposit")]
    ///     transaction: TxDeposit,
    /// }
    /// ```
    #[derive(Debug, Serialize, Deserialize)]
    pub struct TxDeposit<'a> {
        source_hash: B256,
        from: Address,
        #[serde(default)]
        to: TxKind,
        #[serde(default)]
        mint: u128,
        value: U256,
        gas_limit: u64,
        is_system_transaction: bool,
        input: Cow<'a, Bytes>,
    }

    impl<'a> From<&'a super::TxDeposit> for TxDeposit<'a> {
        fn from(value: &'a super::TxDeposit) -> Self {
            Self {
                source_hash: value.source_hash,
                from: value.from,
                to: value.to,
                mint: value.mint,
                value: value.value,
                gas_limit: value.gas_limit,
                is_system_transaction: value.is_system_transaction,
                input: Cow::Borrowed(&value.input),
            }
        }
    }

    impl<'a> From<TxDeposit<'a>> for super::TxDeposit {
        fn from(value: TxDeposit<'a>) -> Self {
            Self {
                source_hash: value.source_hash,
                from: value.from,
                to: value.to,
                mint: value.mint,
                value: value.value,
                gas_limit: value.gas_limit,
                is_system_transaction: value.is_system_transaction,
                input: value.input.into_owned(),
            }
        }
    }

    impl SerializeAs<super::TxDeposit> for TxDeposit<'_> {
        fn serialize_as<S>(source: &super::TxDeposit, serializer: S) -> Result<S::Ok, S::Error>
        where
            S: Serializer,
        {
            TxDeposit::from(source).serialize(serializer)
        }
    }

    impl<'de> DeserializeAs<'de, super::TxDeposit> for TxDeposit<'de> {
        fn deserialize_as<D>(deserializer: D) -> Result<super::TxDeposit, D::Error>
        where
            D: Deserializer<'de>,
        {
            TxDeposit::deserialize(deserializer).map(Into::into)
        }
    }

    #[cfg(test)]
    mod tests {
        use arbitrary::Arbitrary;
        use rand::Rng;
        use serde::{Deserialize, Serialize};
        use serde_with::serde_as;

        use super::super::{TxDeposit, serde_bincode_compat};

        #[test]
        fn test_tx_deposit_bincode_roundtrip() {
            #[serde_as]
            #[derive(Debug, PartialEq, Eq, Serialize, Deserialize)]
            struct Data {
                #[serde_as(as = "serde_bincode_compat::TxDeposit")]
                transaction: TxDeposit,
            }

            let mut bytes = [0u8; 1024];
            rand::rng().fill(bytes.as_mut_slice());
            let data = Data {
                transaction: TxDeposit::arbitrary(&mut arbitrary::Unstructured::new(&bytes))
                    .unwrap(),
            };

            let encoded = bincode::serde::encode_to_vec(&data, bincode::config::legacy()).unwrap();
            let (decoded, _) =
                bincode::serde::decode_from_slice::<Data, _>(&encoded, bincode::config::legacy())
                    .unwrap();
            assert_eq!(decoded, data);
        }
    }
}<|MERGE_RESOLUTION|>--- conflicted
+++ resolved
@@ -8,14 +8,10 @@
     eip2930::AccessList,
 };
 use alloy_primitives::{Address, B256, Bytes, ChainId, Signature, TxHash, TxKind, U256, keccak256};
-<<<<<<< HEAD
 use alloy_rlp::{
     Buf, BufMut, Decodable, EMPTY_STRING_CODE, Encodable, Error as DecodeError, Header,
 };
 use alloy_rpc_types_eth::TransactionRequest;
-=======
-use alloy_rlp::{BufMut, Decodable, Encodable, Header};
->>>>>>> f5858c6c
 use core::mem;
 
 /// Deposit transactions, also known as deposits are initiated on L1, and executed on L2.
