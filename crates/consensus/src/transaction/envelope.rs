use crate::{
    OpPooledTransaction, OpTypedTransaction, TxDeposit,
    transaction::{OpDepositInfo, OpTransactionInfo},
};
use alloy_consensus::{
    EthereumTxEnvelope, Extended, Sealable, Sealed, SignableTransaction, Signed,
    TransactionEnvelope, TxEip1559, TxEip2930, TxEip7702, TxEnvelope, TxLegacy, error::ValueError,
    transaction::TransactionInfo,
};
<<<<<<< HEAD
use alloy_primitives::{Address, B256, Bytes, Signature, TxKind, U256};
use alloy_rlp::{Decodable, Encodable};
use alloy_rpc_types_eth::TransactionRequest;
=======
use alloy_eips::eip2718::Encodable2718;
use alloy_primitives::{B256, Bytes, Signature, TxHash};
>>>>>>> b454f665

/// The Ethereum [EIP-2718] Transaction Envelope, modified for OP Stack chains.
///
/// # Note:
///
/// This enum distinguishes between tagged and untagged legacy transactions, as
/// the in-protocol merkle tree may commit to EITHER 0-prefixed or raw.
/// Therefore we must ensure that encoding returns the precise byte-array that
/// was decoded, preserving the presence or absence of the `TransactionType`
/// flag.
///
/// [EIP-2718]: https://eips.ethereum.org/EIPS/eip-2718
#[derive(Debug, Clone, TransactionEnvelope)]
#[envelope(tx_type_name = OpTxType, serde_cfg(feature = "serde"))]
pub enum OpTxEnvelope {
    /// An untagged [`TxLegacy`].
    #[envelope(ty = 0)]
    Legacy(Signed<TxLegacy>),
    /// A [`TxEip2930`] tagged with type 1.
    #[envelope(ty = 1)]
    Eip2930(Signed<TxEip2930>),
    /// A [`TxEip1559`] tagged with type 2.
    #[envelope(ty = 2)]
    Eip1559(Signed<TxEip1559>),
    /// A [`TxEip7702`] tagged with type 4.
    #[envelope(ty = 4)]
    Eip7702(Signed<TxEip7702>),
    /// A [`TxDeposit`] tagged with type 0x7E.
    #[envelope(ty = 126)]
    #[serde(serialize_with = "crate::serde_deposit_tx_rpc")]
    Deposit(Sealed<TxDeposit>),
}

/// Represents an Optimism transaction envelope.
///
/// Compared to Ethereum it can tell whether the transaction is a deposit.
pub trait OpTransaction {
    /// Returns `true` if the transaction is a deposit.
    fn is_deposit(&self) -> bool;

    /// Returns `Some` if the transaction is a deposit.
    fn as_deposit(&self) -> Option<&Sealed<TxDeposit>>;
}

impl OpTransaction for OpTxEnvelope {
    fn is_deposit(&self) -> bool {
        self.is_deposit()
    }

    fn as_deposit(&self) -> Option<&Sealed<TxDeposit>> {
        self.as_deposit()
    }
}

impl<B, T> OpTransaction for Extended<B, T>
where
    B: OpTransaction,
    T: OpTransaction,
{
    fn is_deposit(&self) -> bool {
        match self {
            Self::BuiltIn(b) => b.is_deposit(),
            Self::Other(t) => t.is_deposit(),
        }
    }

    fn as_deposit(&self) -> Option<&Sealed<TxDeposit>> {
        match self {
            Self::BuiltIn(b) => b.as_deposit(),
            Self::Other(t) => t.as_deposit(),
        }
    }
}

impl AsRef<Self> for OpTxEnvelope {
    fn as_ref(&self) -> &Self {
        self
    }
}

impl From<Signed<TxLegacy>> for OpTxEnvelope {
    fn from(v: Signed<TxLegacy>) -> Self {
        Self::Legacy(v)
    }
}

impl From<Signed<TxEip2930>> for OpTxEnvelope {
    fn from(v: Signed<TxEip2930>) -> Self {
        Self::Eip2930(v)
    }
}

impl From<Signed<TxEip1559>> for OpTxEnvelope {
    fn from(v: Signed<TxEip1559>) -> Self {
        Self::Eip1559(v)
    }
}

impl From<Signed<TxEip7702>> for OpTxEnvelope {
    fn from(v: Signed<TxEip7702>) -> Self {
        Self::Eip7702(v)
    }
}

impl From<TxDeposit> for OpTxEnvelope {
    fn from(v: TxDeposit) -> Self {
        v.seal_slow().into()
    }
}

impl From<Signed<OpTypedTransaction>> for OpTxEnvelope {
    fn from(value: Signed<OpTypedTransaction>) -> Self {
        let (tx, sig, hash) = value.into_parts();
        match tx {
            OpTypedTransaction::Legacy(tx_legacy) => {
                let tx = Signed::new_unchecked(tx_legacy, sig, hash);
                Self::Legacy(tx)
            }
            OpTypedTransaction::Eip2930(tx_eip2930) => {
                let tx = Signed::new_unchecked(tx_eip2930, sig, hash);
                Self::Eip2930(tx)
            }
            OpTypedTransaction::Eip1559(tx_eip1559) => {
                let tx = Signed::new_unchecked(tx_eip1559, sig, hash);
                Self::Eip1559(tx)
            }
            OpTypedTransaction::Eip7702(tx_eip7702) => {
                let tx = Signed::new_unchecked(tx_eip7702, sig, hash);
                Self::Eip7702(tx)
            }
            OpTypedTransaction::Deposit(tx) => Self::Deposit(Sealed::new_unchecked(tx, hash)),
        }
    }
}

impl From<(OpTypedTransaction, Signature)> for OpTxEnvelope {
    fn from(value: (OpTypedTransaction, Signature)) -> Self {
        Self::new_unhashed(value.0, value.1)
    }
}

impl From<Sealed<TxDeposit>> for OpTxEnvelope {
    fn from(v: Sealed<TxDeposit>) -> Self {
        Self::Deposit(v)
    }
}

impl<Tx> From<OpTxEnvelope> for Extended<OpTxEnvelope, Tx> {
    fn from(value: OpTxEnvelope) -> Self {
        Self::BuiltIn(value)
    }
}

impl<T> TryFrom<EthereumTxEnvelope<T>> for OpTxEnvelope {
    type Error = EthereumTxEnvelope<T>;

    fn try_from(value: EthereumTxEnvelope<T>) -> Result<Self, Self::Error> {
        Self::try_from_eth_envelope(value)
    }
}

impl TryFrom<OpTxEnvelope> for TxEnvelope {
    type Error = OpTxEnvelope;

    fn try_from(value: OpTxEnvelope) -> Result<Self, Self::Error> {
        value.try_into_eth_envelope()
    }
}

<<<<<<< HEAD
impl From<OpTxEnvelope> for TransactionRequest {
    fn from(value: OpTxEnvelope) -> Self {
        match value {
            OpTxEnvelope::Eip2930(tx) => tx.into_parts().0.into(),
            OpTxEnvelope::Eip1559(tx) => tx.into_parts().0.into(),
            OpTxEnvelope::Eip7702(tx) => tx.into_parts().0.into(),
            OpTxEnvelope::Deposit(tx) => tx.into_inner().into(),
            OpTxEnvelope::Legacy(tx) => tx.into_parts().0.into(),
        }
    }
}

impl Typed2718 for OpTxEnvelope {
    fn ty(&self) -> u8 {
        match self {
            Self::Legacy(tx) => tx.tx().ty(),
            Self::Eip2930(tx) => tx.tx().ty(),
            Self::Eip1559(tx) => tx.tx().ty(),
            Self::Eip7702(tx) => tx.tx().ty(),
            Self::Deposit(tx) => tx.ty(),
        }
    }
}

impl IsTyped2718 for OpTxEnvelope {
    fn is_type(type_id: u8) -> bool {
        <OpTxType as IsTyped2718>::is_type(type_id)
    }
}

impl Transaction for OpTxEnvelope {
    fn chain_id(&self) -> Option<u64> {
        match self {
            Self::Legacy(tx) => tx.tx().chain_id(),
            Self::Eip2930(tx) => tx.tx().chain_id(),
            Self::Eip1559(tx) => tx.tx().chain_id(),
            Self::Eip7702(tx) => tx.tx().chain_id(),
            Self::Deposit(tx) => tx.chain_id(),
        }
    }

    fn nonce(&self) -> u64 {
        match self {
            Self::Legacy(tx) => tx.tx().nonce(),
            Self::Eip2930(tx) => tx.tx().nonce(),
            Self::Eip1559(tx) => tx.tx().nonce(),
            Self::Eip7702(tx) => tx.tx().nonce(),
            Self::Deposit(tx) => tx.nonce(),
        }
    }

    fn gas_limit(&self) -> u64 {
        match self {
            Self::Legacy(tx) => tx.tx().gas_limit(),
            Self::Eip2930(tx) => tx.tx().gas_limit(),
            Self::Eip1559(tx) => tx.tx().gas_limit(),
            Self::Eip7702(tx) => tx.tx().gas_limit(),
            Self::Deposit(tx) => tx.gas_limit(),
        }
    }

    fn gas_price(&self) -> Option<u128> {
        match self {
            Self::Legacy(tx) => tx.tx().gas_price(),
            Self::Eip2930(tx) => tx.tx().gas_price(),
            Self::Eip1559(tx) => tx.tx().gas_price(),
            Self::Eip7702(tx) => tx.tx().gas_price(),
            Self::Deposit(tx) => tx.gas_price(),
        }
    }

    fn max_fee_per_gas(&self) -> u128 {
        match self {
            Self::Legacy(tx) => tx.tx().max_fee_per_gas(),
            Self::Eip2930(tx) => tx.tx().max_fee_per_gas(),
            Self::Eip1559(tx) => tx.tx().max_fee_per_gas(),
            Self::Eip7702(tx) => tx.tx().max_fee_per_gas(),
            Self::Deposit(tx) => tx.max_fee_per_gas(),
        }
    }

    fn max_priority_fee_per_gas(&self) -> Option<u128> {
        match self {
            Self::Legacy(tx) => tx.tx().max_priority_fee_per_gas(),
            Self::Eip2930(tx) => tx.tx().max_priority_fee_per_gas(),
            Self::Eip1559(tx) => tx.tx().max_priority_fee_per_gas(),
            Self::Eip7702(tx) => tx.tx().max_priority_fee_per_gas(),
            Self::Deposit(tx) => tx.max_priority_fee_per_gas(),
        }
    }

    fn max_fee_per_blob_gas(&self) -> Option<u128> {
        match self {
            Self::Legacy(tx) => tx.tx().max_fee_per_blob_gas(),
            Self::Eip2930(tx) => tx.tx().max_fee_per_blob_gas(),
            Self::Eip1559(tx) => tx.tx().max_fee_per_blob_gas(),
            Self::Eip7702(tx) => tx.tx().max_fee_per_blob_gas(),
            Self::Deposit(tx) => tx.max_fee_per_blob_gas(),
        }
    }

    fn priority_fee_or_price(&self) -> u128 {
        match self {
            Self::Legacy(tx) => tx.tx().priority_fee_or_price(),
            Self::Eip2930(tx) => tx.tx().priority_fee_or_price(),
            Self::Eip1559(tx) => tx.tx().priority_fee_or_price(),
            Self::Eip7702(tx) => tx.tx().priority_fee_or_price(),
            Self::Deposit(tx) => tx.priority_fee_or_price(),
        }
    }

    fn effective_gas_price(&self, base_fee: Option<u64>) -> u128 {
        match self {
            Self::Legacy(tx) => tx.tx().effective_gas_price(base_fee),
            Self::Eip2930(tx) => tx.tx().effective_gas_price(base_fee),
            Self::Eip1559(tx) => tx.tx().effective_gas_price(base_fee),
            Self::Eip7702(tx) => tx.tx().effective_gas_price(base_fee),
            Self::Deposit(tx) => tx.effective_gas_price(base_fee),
        }
    }

    fn is_dynamic_fee(&self) -> bool {
        match self {
            Self::Legacy(tx) => tx.tx().is_dynamic_fee(),
            Self::Eip2930(tx) => tx.tx().is_dynamic_fee(),
            Self::Eip1559(tx) => tx.tx().is_dynamic_fee(),
            Self::Eip7702(tx) => tx.tx().is_dynamic_fee(),
            Self::Deposit(tx) => tx.is_dynamic_fee(),
        }
    }

    fn kind(&self) -> TxKind {
        match self {
            Self::Legacy(tx) => tx.tx().kind(),
            Self::Eip2930(tx) => tx.tx().kind(),
            Self::Eip1559(tx) => tx.tx().kind(),
            Self::Eip7702(tx) => tx.tx().kind(),
            Self::Deposit(tx) => tx.kind(),
        }
    }

    fn is_create(&self) -> bool {
        match self {
            Self::Legacy(tx) => tx.tx().is_create(),
            Self::Eip2930(tx) => tx.tx().is_create(),
            Self::Eip1559(tx) => tx.tx().is_create(),
            Self::Eip7702(tx) => tx.tx().is_create(),
            Self::Deposit(tx) => tx.is_create(),
        }
    }

    fn to(&self) -> Option<Address> {
        match self {
            Self::Legacy(tx) => tx.tx().to(),
            Self::Eip2930(tx) => tx.tx().to(),
            Self::Eip1559(tx) => tx.tx().to(),
            Self::Eip7702(tx) => tx.tx().to(),
            Self::Deposit(tx) => tx.to(),
        }
    }

    fn value(&self) -> U256 {
        match self {
            Self::Legacy(tx) => tx.tx().value(),
            Self::Eip2930(tx) => tx.tx().value(),
            Self::Eip1559(tx) => tx.tx().value(),
            Self::Eip7702(tx) => tx.tx().value(),
            Self::Deposit(tx) => tx.value(),
        }
    }

    fn input(&self) -> &Bytes {
        match self {
            Self::Legacy(tx) => tx.tx().input(),
            Self::Eip2930(tx) => tx.tx().input(),
            Self::Eip1559(tx) => tx.tx().input(),
            Self::Eip7702(tx) => tx.tx().input(),
            Self::Deposit(tx) => tx.input(),
        }
    }

    fn access_list(&self) -> Option<&AccessList> {
        match self {
            Self::Legacy(tx) => tx.tx().access_list(),
            Self::Eip2930(tx) => tx.tx().access_list(),
            Self::Eip1559(tx) => tx.tx().access_list(),
            Self::Eip7702(tx) => tx.tx().access_list(),
            Self::Deposit(tx) => tx.access_list(),
        }
    }

    fn blob_versioned_hashes(&self) -> Option<&[B256]> {
        match self {
            Self::Legacy(tx) => tx.tx().blob_versioned_hashes(),
            Self::Eip2930(tx) => tx.tx().blob_versioned_hashes(),
            Self::Eip1559(tx) => tx.tx().blob_versioned_hashes(),
            Self::Eip7702(tx) => tx.tx().blob_versioned_hashes(),
            Self::Deposit(tx) => tx.blob_versioned_hashes(),
        }
    }

    fn authorization_list(&self) -> Option<&[SignedAuthorization]> {
        match self {
            Self::Legacy(tx) => tx.tx().authorization_list(),
            Self::Eip2930(tx) => tx.tx().authorization_list(),
            Self::Eip1559(tx) => tx.tx().authorization_list(),
            Self::Eip7702(tx) => tx.tx().authorization_list(),
            Self::Deposit(tx) => tx.authorization_list(),
        }
    }
}

=======
>>>>>>> b454f665
impl OpTxEnvelope {
    /// Creates a new enveloped transaction from the given transaction, signature and hash.
    ///
    /// Caution: This assumes the given hash is the correct transaction hash.
    pub fn new_unchecked(
        transaction: OpTypedTransaction,
        signature: Signature,
        hash: B256,
    ) -> Self {
        Signed::new_unchecked(transaction, signature, hash).into()
    }

    /// Creates a new signed transaction from the given typed transaction and signature without the
    /// hash.
    ///
    /// Note: this only calculates the hash on the first [`OpTxEnvelope::hash`] call.
    pub fn new_unhashed(transaction: OpTypedTransaction, signature: Signature) -> Self {
        transaction.into_signed(signature).into()
    }

    /// Returns true if the transaction is a legacy transaction.
    #[inline]
    pub const fn is_legacy(&self) -> bool {
        matches!(self, Self::Legacy(_))
    }

    /// Returns true if the transaction is an EIP-2930 transaction.
    #[inline]
    pub const fn is_eip2930(&self) -> bool {
        matches!(self, Self::Eip2930(_))
    }

    /// Returns true if the transaction is an EIP-1559 transaction.
    #[inline]
    pub const fn is_eip1559(&self) -> bool {
        matches!(self, Self::Eip1559(_))
    }

    /// Returns true if the transaction is a system transaction.
    #[inline]
    pub const fn is_system_transaction(&self) -> bool {
        match self {
            Self::Deposit(tx) => tx.inner().is_system_transaction,
            _ => false,
        }
    }

    /// Attempts to convert the envelope into the pooled variant.
    ///
    /// Returns an error if the envelope's variant is incompatible with the pooled format:
    /// [`TxDeposit`].
    pub fn try_into_pooled(self) -> Result<OpPooledTransaction, ValueError<Self>> {
        match self {
            Self::Legacy(tx) => Ok(tx.into()),
            Self::Eip2930(tx) => Ok(tx.into()),
            Self::Eip1559(tx) => Ok(tx.into()),
            Self::Eip7702(tx) => Ok(tx.into()),
            Self::Deposit(tx) => {
                Err(ValueError::new(tx.into(), "Deposit transactions cannot be pooled"))
            }
        }
    }

    /// Attempts to convert the envelope into the ethereum pooled variant.
    ///
    /// Returns an error if the envelope's variant is incompatible with the pooled format:
    /// [`TxDeposit`].
    pub fn try_into_eth_pooled(
        self,
    ) -> Result<alloy_consensus::transaction::PooledTransaction, ValueError<Self>> {
        self.try_into_pooled().map(Into::into)
    }

    /// Attempts to convert the optimism variant into an ethereum [`TxEnvelope`].
    ///
    /// Returns the envelope as error if it is a variant unsupported on ethereum: [`TxDeposit`]
    pub fn try_into_eth_envelope(self) -> Result<TxEnvelope, Self> {
        match self {
            Self::Legacy(tx) => Ok(tx.into()),
            Self::Eip2930(tx) => Ok(tx.into()),
            Self::Eip1559(tx) => Ok(tx.into()),
            Self::Eip7702(tx) => Ok(tx.into()),
            tx @ Self::Deposit(_) => Err(tx),
        }
    }

    /// Helper that creates [`OpTransactionInfo`] by adding [`OpDepositInfo`] obtained from the
    /// given closure if this transaction is a deposit and return the [`OpTransactionInfo`].
    pub fn try_to_tx_info<F, E>(
        &self,
        tx_info: TransactionInfo,
        f: F,
    ) -> Result<OpTransactionInfo, E>
    where
        F: FnOnce(TxHash) -> Result<Option<OpDepositInfo>, E>,
    {
        let deposit_meta =
            if self.is_deposit() { f(self.tx_hash())? } else { None }.unwrap_or_default();

        Ok(OpTransactionInfo::new(tx_info, deposit_meta))
    }

    /// Attempts to convert an ethereum [`TxEnvelope`] into the optimism variant.
    ///
    /// Returns the given envelope as error if [`OpTxEnvelope`] doesn't support the variant
    /// (EIP-4844)
    pub fn try_from_eth_envelope<T>(
        tx: EthereumTxEnvelope<T>,
    ) -> Result<Self, EthereumTxEnvelope<T>> {
        match tx {
            EthereumTxEnvelope::Legacy(tx) => Ok(tx.into()),
            EthereumTxEnvelope::Eip2930(tx) => Ok(tx.into()),
            EthereumTxEnvelope::Eip1559(tx) => Ok(tx.into()),
            tx @ EthereumTxEnvelope::<T>::Eip4844(_) => Err(tx),
            EthereumTxEnvelope::Eip7702(tx) => Ok(tx.into()),
        }
    }

    /// Returns mutable access to the input bytes.
    ///
    /// Caution: modifying this will cause side-effects on the hash.
    #[doc(hidden)]
    pub fn input_mut(&mut self) -> &mut Bytes {
        match self {
            Self::Eip1559(tx) => &mut tx.tx_mut().input,
            Self::Eip2930(tx) => &mut tx.tx_mut().input,
            Self::Legacy(tx) => &mut tx.tx_mut().input,
            Self::Eip7702(tx) => &mut tx.tx_mut().input,
            Self::Deposit(tx) => &mut tx.inner_mut().input,
        }
    }

    /// Attempts to convert an ethereum [`TxEnvelope`] into the optimism variant.
    ///
    /// Returns the given envelope as error if [`OpTxEnvelope`] doesn't support the variant
    /// (EIP-4844)
    #[cfg(feature = "alloy-compat")]
    pub fn try_from_any_envelope(
        tx: alloy_network::AnyTxEnvelope,
    ) -> Result<Self, alloy_network::AnyTxEnvelope> {
        match tx.try_into_envelope() {
            Ok(eth) => {
                Self::try_from_eth_envelope(eth).map_err(alloy_network::AnyTxEnvelope::Ethereum)
            }
            Err(err) => match err.into_value() {
                alloy_network::AnyTxEnvelope::Unknown(unknown) => {
                    let Ok(deposit) = unknown.inner.clone().try_into() else {
                        return Err(alloy_network::AnyTxEnvelope::Unknown(unknown));
                    };
                    Ok(Self::Deposit(Sealed::new_unchecked(deposit, unknown.hash)))
                }
                unsupported => Err(unsupported),
            },
        }
    }

    /// Returns true if the transaction is a deposit transaction.
    #[inline]
    pub const fn is_deposit(&self) -> bool {
        matches!(self, Self::Deposit(_))
    }

    /// Returns the [`TxLegacy`] variant if the transaction is a legacy transaction.
    pub const fn as_legacy(&self) -> Option<&Signed<TxLegacy>> {
        match self {
            Self::Legacy(tx) => Some(tx),
            _ => None,
        }
    }

    /// Returns the [`TxEip2930`] variant if the transaction is an EIP-2930 transaction.
    pub const fn as_eip2930(&self) -> Option<&Signed<TxEip2930>> {
        match self {
            Self::Eip2930(tx) => Some(tx),
            _ => None,
        }
    }

    /// Returns the [`TxEip1559`] variant if the transaction is an EIP-1559 transaction.
    pub const fn as_eip1559(&self) -> Option<&Signed<TxEip1559>> {
        match self {
            Self::Eip1559(tx) => Some(tx),
            _ => None,
        }
    }

    /// Returns the [`TxEip1559`] variant if the transaction is an EIP-1559 transaction.
    pub const fn as_deposit(&self) -> Option<&Sealed<TxDeposit>> {
        match self {
            Self::Deposit(tx) => Some(tx),
            _ => None,
        }
    }

    /// Return the [`OpTxType`] of the inner txn.
    pub const fn tx_type(&self) -> OpTxType {
        match self {
            Self::Legacy(_) => OpTxType::Legacy,
            Self::Eip2930(_) => OpTxType::Eip2930,
            Self::Eip1559(_) => OpTxType::Eip1559,
            Self::Eip7702(_) => OpTxType::Eip7702,
            Self::Deposit(_) => OpTxType::Deposit,
        }
    }

    /// Returns the inner transaction hash.
    pub fn hash(&self) -> &B256 {
        match self {
            Self::Legacy(tx) => tx.hash(),
            Self::Eip1559(tx) => tx.hash(),
            Self::Eip2930(tx) => tx.hash(),
            Self::Eip7702(tx) => tx.hash(),
            Self::Deposit(tx) => tx.hash_ref(),
        }
    }

    /// Returns the inner transaction hash.
    pub fn tx_hash(&self) -> B256 {
        *self.hash()
    }

    /// Return the length of the inner txn, including type byte length
    pub fn eip2718_encoded_length(&self) -> usize {
        match self {
            Self::Legacy(t) => t.eip2718_encoded_length(),
            Self::Eip2930(t) => t.eip2718_encoded_length(),
            Self::Eip1559(t) => t.eip2718_encoded_length(),
            Self::Eip7702(t) => t.eip2718_encoded_length(),
            Self::Deposit(t) => t.eip2718_encoded_length(),
        }
    }
}

#[cfg(feature = "k256")]
impl alloy_consensus::transaction::SignerRecoverable for OpTxEnvelope {
    fn recover_signer(
        &self,
    ) -> Result<alloy_primitives::Address, alloy_consensus::crypto::RecoveryError> {
        let signature_hash = match self {
            Self::Legacy(tx) => tx.signature_hash(),
            Self::Eip2930(tx) => tx.signature_hash(),
            Self::Eip1559(tx) => tx.signature_hash(),
            Self::Eip7702(tx) => tx.signature_hash(),
            // Optimism's Deposit transaction does not have a signature. Directly return the
            // `from` address.
            Self::Deposit(tx) => return Ok(tx.from),
        };
        let signature = match self {
            Self::Legacy(tx) => tx.signature(),
            Self::Eip2930(tx) => tx.signature(),
            Self::Eip1559(tx) => tx.signature(),
            Self::Eip7702(tx) => tx.signature(),
            Self::Deposit(_) => unreachable!("Deposit transactions should not be handled here"),
        };
        alloy_consensus::crypto::secp256k1::recover_signer(signature, signature_hash)
    }

    fn recover_signer_unchecked(
        &self,
    ) -> Result<alloy_primitives::Address, alloy_consensus::crypto::RecoveryError> {
        let signature_hash = match self {
            Self::Legacy(tx) => tx.signature_hash(),
            Self::Eip2930(tx) => tx.signature_hash(),
            Self::Eip1559(tx) => tx.signature_hash(),
            Self::Eip7702(tx) => tx.signature_hash(),
            // Optimism's Deposit transaction does not have a signature. Directly return the
            // `from` address.
            Self::Deposit(tx) => return Ok(tx.from),
        };
        let signature = match self {
            Self::Legacy(tx) => tx.signature(),
            Self::Eip2930(tx) => tx.signature(),
            Self::Eip1559(tx) => tx.signature(),
            Self::Eip7702(tx) => tx.signature(),
            Self::Deposit(_) => unreachable!("Deposit transactions should not be handled here"),
        };
        alloy_consensus::crypto::secp256k1::recover_signer_unchecked(signature, signature_hash)
    }
}

/// Bincode-compatible serde implementation for OpTxEnvelope.
#[cfg(all(feature = "serde", feature = "serde-bincode-compat"))]
pub mod serde_bincode_compat {
    use crate::serde_bincode_compat::TxDeposit;
    use alloy_consensus::{
        Sealed, Signed,
        transaction::serde_bincode_compat::{TxEip1559, TxEip2930, TxEip7702, TxLegacy},
    };
    use alloy_primitives::{B256, Signature};
    use serde::{Deserialize, Deserializer, Serialize, Serializer};
    use serde_with::{DeserializeAs, SerializeAs};

    /// Bincode-compatible representation of an OpTxEnvelope.
    #[derive(Debug, Serialize, Deserialize)]
    pub enum OpTxEnvelope<'a> {
        /// Legacy variant.
        Legacy {
            /// Transaction signature.
            signature: Signature,
            /// Borrowed legacy transaction data.
            transaction: TxLegacy<'a>,
        },
        /// EIP-2930 variant.
        Eip2930 {
            /// Transaction signature.
            signature: Signature,
            /// Borrowed EIP-2930 transaction data.
            transaction: TxEip2930<'a>,
        },
        /// EIP-1559 variant.
        Eip1559 {
            /// Transaction signature.
            signature: Signature,
            /// Borrowed EIP-1559 transaction data.
            transaction: TxEip1559<'a>,
        },
        /// EIP-7702 variant.
        Eip7702 {
            /// Transaction signature.
            signature: Signature,
            /// Borrowed EIP-7702 transaction data.
            transaction: TxEip7702<'a>,
        },
        /// Deposit variant.
        Deposit {
            /// Precomputed hash.
            hash: B256,
            /// Borrowed deposit transaction data.
            transaction: TxDeposit<'a>,
        },
    }

    impl<'a> From<&'a super::OpTxEnvelope> for OpTxEnvelope<'a> {
        fn from(value: &'a super::OpTxEnvelope) -> Self {
            match value {
                super::OpTxEnvelope::Legacy(signed_legacy) => Self::Legacy {
                    signature: *signed_legacy.signature(),
                    transaction: signed_legacy.tx().into(),
                },
                super::OpTxEnvelope::Eip2930(signed_2930) => Self::Eip2930 {
                    signature: *signed_2930.signature(),
                    transaction: signed_2930.tx().into(),
                },
                super::OpTxEnvelope::Eip1559(signed_1559) => Self::Eip1559 {
                    signature: *signed_1559.signature(),
                    transaction: signed_1559.tx().into(),
                },
                super::OpTxEnvelope::Eip7702(signed_7702) => Self::Eip7702 {
                    signature: *signed_7702.signature(),
                    transaction: signed_7702.tx().into(),
                },
                super::OpTxEnvelope::Deposit(sealed_deposit) => Self::Deposit {
                    hash: sealed_deposit.seal(),
                    transaction: sealed_deposit.inner().into(),
                },
            }
        }
    }

    impl<'a> From<OpTxEnvelope<'a>> for super::OpTxEnvelope {
        fn from(value: OpTxEnvelope<'a>) -> Self {
            match value {
                OpTxEnvelope::Legacy { signature, transaction } => {
                    Self::Legacy(Signed::new_unhashed(transaction.into(), signature))
                }
                OpTxEnvelope::Eip2930 { signature, transaction } => {
                    Self::Eip2930(Signed::new_unhashed(transaction.into(), signature))
                }
                OpTxEnvelope::Eip1559 { signature, transaction } => {
                    Self::Eip1559(Signed::new_unhashed(transaction.into(), signature))
                }
                OpTxEnvelope::Eip7702 { signature, transaction } => {
                    Self::Eip7702(Signed::new_unhashed(transaction.into(), signature))
                }
                OpTxEnvelope::Deposit { hash, transaction } => {
                    Self::Deposit(Sealed::new_unchecked(transaction.into(), hash))
                }
            }
        }
    }

    impl SerializeAs<super::OpTxEnvelope> for OpTxEnvelope<'_> {
        fn serialize_as<S>(source: &super::OpTxEnvelope, serializer: S) -> Result<S::Ok, S::Error>
        where
            S: Serializer,
        {
            let borrowed = OpTxEnvelope::from(source);
            borrowed.serialize(serializer)
        }
    }

    impl<'de> DeserializeAs<'de, super::OpTxEnvelope> for OpTxEnvelope<'de> {
        fn deserialize_as<D>(deserializer: D) -> Result<super::OpTxEnvelope, D::Error>
        where
            D: Deserializer<'de>,
        {
            let borrowed = OpTxEnvelope::deserialize(deserializer)?;
            Ok(borrowed.into())
        }
    }

    #[cfg(test)]
    mod tests {
        use super::*;
        use arbitrary::Arbitrary;
        use rand::Rng;
        use serde::{Deserialize, Serialize};
        use serde_with::serde_as;

        /// Tests a bincode round-trip for OpTxEnvelope using an arbitrary instance.
        #[test]
        fn test_op_tx_envelope_bincode_roundtrip_arbitrary() {
            #[serde_as]
            #[derive(Debug, PartialEq, Eq, Serialize, Deserialize)]
            struct Data {
                // Use the bincode-compatible representation defined in this module.
                #[serde_as(as = "OpTxEnvelope<'_>")]
                envelope: super::super::OpTxEnvelope,
            }

            let mut bytes = [0u8; 1024];
            rand::rng().fill(bytes.as_mut_slice());
            let data = Data {
                envelope: super::super::OpTxEnvelope::arbitrary(&mut arbitrary::Unstructured::new(
                    &bytes,
                ))
                .unwrap(),
            };

            let encoded = bincode::serde::encode_to_vec(&data, bincode::config::legacy()).unwrap();
            let (decoded, _) =
                bincode::serde::decode_from_slice::<Data, _>(&encoded, bincode::config::legacy())
                    .unwrap();
            assert_eq!(decoded, data);
        }
    }
}

#[cfg(test)]
mod tests {
    use super::*;
    use alloc::vec;
    use alloy_consensus::{SignableTransaction, Transaction};
    use alloy_primitives::{Address, B256, Bytes, Signature, TxKind, U256, hex};

    #[test]
    fn test_tx_gas_limit() {
        let tx = TxDeposit { gas_limit: 1, ..Default::default() };
        let tx_envelope = OpTxEnvelope::Deposit(tx.seal_slow());
        assert_eq!(tx_envelope.gas_limit(), 1);
    }

    #[test]
    fn test_deposit() {
        let tx = TxDeposit { is_system_transaction: true, ..Default::default() };
        let tx_envelope = OpTxEnvelope::Deposit(tx.seal_slow());
        assert!(tx_envelope.is_deposit());

        let tx = TxEip1559::default();
        let sig = Signature::test_signature();
        let tx_envelope = OpTxEnvelope::Eip1559(tx.into_signed(sig));
        assert!(!tx_envelope.is_system_transaction());
    }

    #[test]
    fn test_system_transaction() {
        let mut tx = TxDeposit { is_system_transaction: true, ..Default::default() };
        let tx_envelope = OpTxEnvelope::Deposit(tx.clone().seal_slow());
        assert!(tx_envelope.is_system_transaction());

        tx.is_system_transaction = false;
        let tx_envelope = OpTxEnvelope::Deposit(tx.seal_slow());
        assert!(!tx_envelope.is_system_transaction());
    }

    #[test]
    fn test_encode_decode_deposit() {
        let tx = TxDeposit {
            source_hash: B256::left_padding_from(&[0xde, 0xad]),
            from: Address::left_padding_from(&[0xbe, 0xef]),
            mint: 1,
            gas_limit: 2,
            to: TxKind::Call(Address::left_padding_from(&[3])),
            value: U256::from(4_u64),
            input: Bytes::from(vec![5]),
            is_system_transaction: false,
        };
        let tx_envelope = OpTxEnvelope::Deposit(tx.seal_slow());
        let encoded = tx_envelope.encoded_2718();
        let decoded = OpTxEnvelope::decode_2718(&mut encoded.as_ref()).unwrap();
        assert_eq!(encoded.len(), tx_envelope.encode_2718_len());
        assert_eq!(decoded, tx_envelope);
    }

    #[test]
    #[cfg(feature = "serde")]
    fn test_serde_roundtrip_deposit() {
        let tx = TxDeposit {
            gas_limit: u64::MAX,
            to: TxKind::Call(Address::random()),
            value: U256::MAX,
            input: Bytes::new(),
            source_hash: U256::MAX.into(),
            from: Address::random(),
            mint: u128::MAX,
            is_system_transaction: false,
        };
        let tx_envelope = OpTxEnvelope::Deposit(tx.seal_slow());

        let serialized = serde_json::to_string(&tx_envelope).unwrap();
        let deserialized: OpTxEnvelope = serde_json::from_str(&serialized).unwrap();

        assert_eq!(tx_envelope, deserialized);
    }

    #[test]
    fn eip2718_deposit_decode() {
        // <https://basescan.org/tx/0xc468b38a20375922828c8126912740105125143b9856936085474b2590bbca91>
        let b = hex!(
            "7ef8f8a0417d134467f4737fcdf2475f0ecdd2a0ed6d87ecffc888ba9f60ee7e3b8ac26a94deaddeaddeaddeaddeaddeaddeaddeaddead00019442000000000000000000000000000000000000158080830f424080b8a4440a5e20000008dd00101c1200000000000000040000000066c352bb000000000139c4f500000000000000000000000000000000000000000000000000000000c0cff1460000000000000000000000000000000000000000000000000000000000000001d4c88f4065ac9671e8b1329b90773e89b5ddff9cf8675b2b5e9c1b28320609930000000000000000000000005050f69a9786f081509234f1a7f4684b5e5b76c9"
        );

        let tx = OpTxEnvelope::decode_2718(&mut b[..].as_ref()).unwrap();
        let deposit = tx.as_deposit().unwrap();
        assert_eq!(deposit.mint, 0);
    }

    #[test]
    fn eip1559_decode() {
        let tx = TxEip1559 {
            chain_id: 1u64,
            nonce: 2,
            max_fee_per_gas: 3,
            max_priority_fee_per_gas: 4,
            gas_limit: 5,
            to: Address::left_padding_from(&[6]).into(),
            value: U256::from(7_u64),
            input: vec![8].into(),
            access_list: Default::default(),
        };
        let sig = Signature::test_signature();
        let tx_signed = tx.into_signed(sig);
        let envelope: OpTxEnvelope = tx_signed.into();
        let encoded = envelope.encoded_2718();
        let mut slice = encoded.as_slice();
        let decoded = OpTxEnvelope::decode_2718(&mut slice).unwrap();
        assert!(matches!(decoded, OpTxEnvelope::Eip1559(_)));
    }
}<|MERGE_RESOLUTION|>--- conflicted
+++ resolved
@@ -7,14 +7,9 @@
     TransactionEnvelope, TxEip1559, TxEip2930, TxEip7702, TxEnvelope, TxLegacy, error::ValueError,
     transaction::TransactionInfo,
 };
-<<<<<<< HEAD
-use alloy_primitives::{Address, B256, Bytes, Signature, TxKind, U256};
-use alloy_rlp::{Decodable, Encodable};
-use alloy_rpc_types_eth::TransactionRequest;
-=======
 use alloy_eips::eip2718::Encodable2718;
 use alloy_primitives::{B256, Bytes, Signature, TxHash};
->>>>>>> b454f665
+use alloy_rpc_types_eth::TransactionRequest;
 
 /// The Ethereum [EIP-2718] Transaction Envelope, modified for OP Stack chains.
 ///
@@ -184,7 +179,6 @@
     }
 }
 
-<<<<<<< HEAD
 impl From<OpTxEnvelope> for TransactionRequest {
     fn from(value: OpTxEnvelope) -> Self {
         match value {
@@ -197,208 +191,6 @@
     }
 }
 
-impl Typed2718 for OpTxEnvelope {
-    fn ty(&self) -> u8 {
-        match self {
-            Self::Legacy(tx) => tx.tx().ty(),
-            Self::Eip2930(tx) => tx.tx().ty(),
-            Self::Eip1559(tx) => tx.tx().ty(),
-            Self::Eip7702(tx) => tx.tx().ty(),
-            Self::Deposit(tx) => tx.ty(),
-        }
-    }
-}
-
-impl IsTyped2718 for OpTxEnvelope {
-    fn is_type(type_id: u8) -> bool {
-        <OpTxType as IsTyped2718>::is_type(type_id)
-    }
-}
-
-impl Transaction for OpTxEnvelope {
-    fn chain_id(&self) -> Option<u64> {
-        match self {
-            Self::Legacy(tx) => tx.tx().chain_id(),
-            Self::Eip2930(tx) => tx.tx().chain_id(),
-            Self::Eip1559(tx) => tx.tx().chain_id(),
-            Self::Eip7702(tx) => tx.tx().chain_id(),
-            Self::Deposit(tx) => tx.chain_id(),
-        }
-    }
-
-    fn nonce(&self) -> u64 {
-        match self {
-            Self::Legacy(tx) => tx.tx().nonce(),
-            Self::Eip2930(tx) => tx.tx().nonce(),
-            Self::Eip1559(tx) => tx.tx().nonce(),
-            Self::Eip7702(tx) => tx.tx().nonce(),
-            Self::Deposit(tx) => tx.nonce(),
-        }
-    }
-
-    fn gas_limit(&self) -> u64 {
-        match self {
-            Self::Legacy(tx) => tx.tx().gas_limit(),
-            Self::Eip2930(tx) => tx.tx().gas_limit(),
-            Self::Eip1559(tx) => tx.tx().gas_limit(),
-            Self::Eip7702(tx) => tx.tx().gas_limit(),
-            Self::Deposit(tx) => tx.gas_limit(),
-        }
-    }
-
-    fn gas_price(&self) -> Option<u128> {
-        match self {
-            Self::Legacy(tx) => tx.tx().gas_price(),
-            Self::Eip2930(tx) => tx.tx().gas_price(),
-            Self::Eip1559(tx) => tx.tx().gas_price(),
-            Self::Eip7702(tx) => tx.tx().gas_price(),
-            Self::Deposit(tx) => tx.gas_price(),
-        }
-    }
-
-    fn max_fee_per_gas(&self) -> u128 {
-        match self {
-            Self::Legacy(tx) => tx.tx().max_fee_per_gas(),
-            Self::Eip2930(tx) => tx.tx().max_fee_per_gas(),
-            Self::Eip1559(tx) => tx.tx().max_fee_per_gas(),
-            Self::Eip7702(tx) => tx.tx().max_fee_per_gas(),
-            Self::Deposit(tx) => tx.max_fee_per_gas(),
-        }
-    }
-
-    fn max_priority_fee_per_gas(&self) -> Option<u128> {
-        match self {
-            Self::Legacy(tx) => tx.tx().max_priority_fee_per_gas(),
-            Self::Eip2930(tx) => tx.tx().max_priority_fee_per_gas(),
-            Self::Eip1559(tx) => tx.tx().max_priority_fee_per_gas(),
-            Self::Eip7702(tx) => tx.tx().max_priority_fee_per_gas(),
-            Self::Deposit(tx) => tx.max_priority_fee_per_gas(),
-        }
-    }
-
-    fn max_fee_per_blob_gas(&self) -> Option<u128> {
-        match self {
-            Self::Legacy(tx) => tx.tx().max_fee_per_blob_gas(),
-            Self::Eip2930(tx) => tx.tx().max_fee_per_blob_gas(),
-            Self::Eip1559(tx) => tx.tx().max_fee_per_blob_gas(),
-            Self::Eip7702(tx) => tx.tx().max_fee_per_blob_gas(),
-            Self::Deposit(tx) => tx.max_fee_per_blob_gas(),
-        }
-    }
-
-    fn priority_fee_or_price(&self) -> u128 {
-        match self {
-            Self::Legacy(tx) => tx.tx().priority_fee_or_price(),
-            Self::Eip2930(tx) => tx.tx().priority_fee_or_price(),
-            Self::Eip1559(tx) => tx.tx().priority_fee_or_price(),
-            Self::Eip7702(tx) => tx.tx().priority_fee_or_price(),
-            Self::Deposit(tx) => tx.priority_fee_or_price(),
-        }
-    }
-
-    fn effective_gas_price(&self, base_fee: Option<u64>) -> u128 {
-        match self {
-            Self::Legacy(tx) => tx.tx().effective_gas_price(base_fee),
-            Self::Eip2930(tx) => tx.tx().effective_gas_price(base_fee),
-            Self::Eip1559(tx) => tx.tx().effective_gas_price(base_fee),
-            Self::Eip7702(tx) => tx.tx().effective_gas_price(base_fee),
-            Self::Deposit(tx) => tx.effective_gas_price(base_fee),
-        }
-    }
-
-    fn is_dynamic_fee(&self) -> bool {
-        match self {
-            Self::Legacy(tx) => tx.tx().is_dynamic_fee(),
-            Self::Eip2930(tx) => tx.tx().is_dynamic_fee(),
-            Self::Eip1559(tx) => tx.tx().is_dynamic_fee(),
-            Self::Eip7702(tx) => tx.tx().is_dynamic_fee(),
-            Self::Deposit(tx) => tx.is_dynamic_fee(),
-        }
-    }
-
-    fn kind(&self) -> TxKind {
-        match self {
-            Self::Legacy(tx) => tx.tx().kind(),
-            Self::Eip2930(tx) => tx.tx().kind(),
-            Self::Eip1559(tx) => tx.tx().kind(),
-            Self::Eip7702(tx) => tx.tx().kind(),
-            Self::Deposit(tx) => tx.kind(),
-        }
-    }
-
-    fn is_create(&self) -> bool {
-        match self {
-            Self::Legacy(tx) => tx.tx().is_create(),
-            Self::Eip2930(tx) => tx.tx().is_create(),
-            Self::Eip1559(tx) => tx.tx().is_create(),
-            Self::Eip7702(tx) => tx.tx().is_create(),
-            Self::Deposit(tx) => tx.is_create(),
-        }
-    }
-
-    fn to(&self) -> Option<Address> {
-        match self {
-            Self::Legacy(tx) => tx.tx().to(),
-            Self::Eip2930(tx) => tx.tx().to(),
-            Self::Eip1559(tx) => tx.tx().to(),
-            Self::Eip7702(tx) => tx.tx().to(),
-            Self::Deposit(tx) => tx.to(),
-        }
-    }
-
-    fn value(&self) -> U256 {
-        match self {
-            Self::Legacy(tx) => tx.tx().value(),
-            Self::Eip2930(tx) => tx.tx().value(),
-            Self::Eip1559(tx) => tx.tx().value(),
-            Self::Eip7702(tx) => tx.tx().value(),
-            Self::Deposit(tx) => tx.value(),
-        }
-    }
-
-    fn input(&self) -> &Bytes {
-        match self {
-            Self::Legacy(tx) => tx.tx().input(),
-            Self::Eip2930(tx) => tx.tx().input(),
-            Self::Eip1559(tx) => tx.tx().input(),
-            Self::Eip7702(tx) => tx.tx().input(),
-            Self::Deposit(tx) => tx.input(),
-        }
-    }
-
-    fn access_list(&self) -> Option<&AccessList> {
-        match self {
-            Self::Legacy(tx) => tx.tx().access_list(),
-            Self::Eip2930(tx) => tx.tx().access_list(),
-            Self::Eip1559(tx) => tx.tx().access_list(),
-            Self::Eip7702(tx) => tx.tx().access_list(),
-            Self::Deposit(tx) => tx.access_list(),
-        }
-    }
-
-    fn blob_versioned_hashes(&self) -> Option<&[B256]> {
-        match self {
-            Self::Legacy(tx) => tx.tx().blob_versioned_hashes(),
-            Self::Eip2930(tx) => tx.tx().blob_versioned_hashes(),
-            Self::Eip1559(tx) => tx.tx().blob_versioned_hashes(),
-            Self::Eip7702(tx) => tx.tx().blob_versioned_hashes(),
-            Self::Deposit(tx) => tx.blob_versioned_hashes(),
-        }
-    }
-
-    fn authorization_list(&self) -> Option<&[SignedAuthorization]> {
-        match self {
-            Self::Legacy(tx) => tx.tx().authorization_list(),
-            Self::Eip2930(tx) => tx.tx().authorization_list(),
-            Self::Eip1559(tx) => tx.tx().authorization_list(),
-            Self::Eip7702(tx) => tx.tx().authorization_list(),
-            Self::Deposit(tx) => tx.authorization_list(),
-        }
-    }
-}
-
-=======
->>>>>>> b454f665
 impl OpTxEnvelope {
     /// Creates a new enveloped transaction from the given transaction, signature and hash.
     ///
