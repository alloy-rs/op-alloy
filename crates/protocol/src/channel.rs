//! Channel Types

use alloc::{vec, vec::Vec};
use alloy_primitives::{map::HashMap, Bytes};
use op_alloy_genesis::RollupConfig;

use crate::{block::BlockInfo, frame::Frame};
<<<<<<< HEAD

/// The best compression.
const BEST_COMPRESSION: u8 = 9;
=======
>>>>>>> ec6799ab

/// The frame overhead.
const FRAME_V0_OVERHEAD: usize = 23;

/// [CHANNEL_ID_LENGTH] is the length of the channel ID.
pub const CHANNEL_ID_LENGTH: usize = 16;

/// [ChannelId] is an opaque identifier for a channel.
pub type ChannelId = [u8; CHANNEL_ID_LENGTH];

/// An error returned by the [ChannelOut] when adding single batches.
#[derive(Debug, Clone, derive_more::Display)]
pub enum ChannelOutError {
    /// The channel is closed.
    ChannelClosed,
    /// The max frame size is too small.
    MaxFrameSizeTooSmall,
    /// Missing compressed batch data.
    MissingData,
    /// An error from brotli compression.
    BrotliCompression,
    /// An error encoding the `Batch`.
    BatchEncoding,
}

impl core::error::Error for ChannelOutError {}

/// [ChannelOut] constructs a channel from compressed, encoded batch data.
#[derive(Debug, Clone)]
pub struct ChannelOut<'a> {
    /// The unique identifier for the channel.
    pub id: ChannelId,
    /// A reference to the [RollupConfig] used to
    /// check the max RLP bytes per channel when
    /// encoding and accepting the
    pub config: &'a RollupConfig,
    /// The rlp length of the channel.
    pub rlp_length: u64,
    /// Whether the channel is closed.
    pub closed: bool,
    /// The frame number.
    pub frame_number: u16,
    /// Compressed batch data.
    pub compressed: Option<Bytes>,
}

impl<'a> ChannelOut<'a> {
    /// Creates a new [ChannelOut] with the given [ChannelId].
    pub const fn new(id: ChannelId, config: &'a RollupConfig) -> Self {
        Self { id, config, rlp_length: 0, frame_number: 0, closed: false, compressed: None }
    }

    /// Accepts the given [crate::Batch] data into the [ChannelOut], compressing it
    /// into frames.
    #[cfg(feature = "std")]
    pub fn add_batch(&mut self, batch: crate::Batch) -> Result<(), ChannelOutError> {
        if self.closed {
            return Err(ChannelOutError::ChannelClosed);
        }

        // Encode the batch.
        let mut buf = vec![];
        batch.encode(&mut buf).map_err(|_| ChannelOutError::BatchEncoding)?;

        // Validate that the RLP length is within the channel's limits.
        let max_rlp_bytes_per_channel = self.config.max_rlp_bytes_per_channel(batch.timestamp());
        if self.rlp_length + buf.len() as u64 > max_rlp_bytes_per_channel {
            return Err(ChannelOutError::ChannelClosed);
        }

<<<<<<< HEAD
        if self.config.is_fjord_active(batch.timestamp()) {
            self.compressed = Some(crate::compress_brotli(&buf).into());
        } else {
            self.compressed =
                Some(miniz_oxide::deflate::compress_to_vec(&buf, BEST_COMPRESSION).into());
        }
=======
        self.compressed = Some(crate::compress_brotli(&buf).into());
>>>>>>> ec6799ab
        Ok(())
    }

    /// Returns the number of bytes ready to be output to a frame.
    pub fn ready_bytes(&self) -> usize {
        self.compressed.as_ref().map_or(0, |c| c.len())
    }

    /// Accepts the raw compressed batch data into the [ChannelOut].
    #[deprecated]
    pub fn add_raw_compressed_batch(&mut self, compressed: Bytes) {
        self.compressed = Some(compressed);
    }

    /// Closes the channel if not already closed.
    pub fn close(&mut self) {
        self.closed = true;
    }

    /// Outputs a [Frame] from the [ChannelOut].
    pub fn output_frame(&mut self, max_size: usize) -> Result<Frame, ChannelOutError> {
        if max_size < FRAME_V0_OVERHEAD {
            return Err(ChannelOutError::MaxFrameSizeTooSmall);
        }

        // Construct an empty frame.
        let mut frame =
            Frame { id: self.id, number: self.frame_number, is_last: self.closed, data: vec![] };

        let mut max_size = max_size - FRAME_V0_OVERHEAD;
        if max_size > self.ready_bytes() {
            max_size = self.ready_bytes();
        }

        // Read `max_size` bytes from the compressed data.
        let data = if let Some(data) = &self.compressed {
            &data[..max_size]
        } else {
            return Err(ChannelOutError::MissingData);
        };
        frame.data.extend_from_slice(data);

        // Update the compressed data.
        self.compressed = self.compressed.as_mut().map(|b| b.split_off(max_size));
        self.frame_number += 1;
        Ok(frame)
    }
}

/// [MAX_RLP_BYTES_PER_CHANNEL] is the maximum amount of bytes that will be read from
/// a channel. This limit is set when decoding the RLP.
pub const MAX_RLP_BYTES_PER_CHANNEL: u64 = 10_000_000;

/// [FJORD_MAX_RLP_BYTES_PER_CHANNEL] is the maximum amount of bytes that will be read from
/// a channel when the Fjord Hardfork is activated. This limit is set when decoding the RLP.
pub const FJORD_MAX_RLP_BYTES_PER_CHANNEL: u64 = 100_000_000;

/// An error returned when adding a frame to a channel.
#[derive(Debug, Clone, Copy, PartialEq, Eq, Hash)]
pub enum ChannelError {
    /// The frame id does not match the channel id.
    FrameIdMismatch,
    /// The channel is closed.
    ChannelClosed,
    /// The frame number is already in the channel.
    FrameNumberExists(usize),
    /// The frame number is beyond the end frame.
    FrameBeyondEndFrame(usize),
}

impl core::fmt::Display for ChannelError {
    fn fmt(&self, f: &mut core::fmt::Formatter<'_>) -> core::fmt::Result {
        match self {
            Self::FrameIdMismatch => write!(f, "Frame id does not match channel id"),
            Self::ChannelClosed => write!(f, "Channel is closed"),
            Self::FrameNumberExists(n) => write!(f, "Frame number {} already exists", n),
            Self::FrameBeyondEndFrame(n) => {
                write!(f, "Frame number {} is beyond end frame", n)
            }
        }
    }
}

/// A Channel is a set of batches that are split into at least one, but possibly multiple frames.
///
/// Frames are allowed to be ingested out of order.
/// Each frame is ingested one by one. Once a frame with `closed` is added to the channel, the
/// channel may mark itself as ready for reading once all intervening frames have been added
#[derive(Debug, Clone, Default)]
pub struct Channel {
    /// The unique identifier for this channel
    id: ChannelId,
    /// The block that the channel is currently open at
    open_block: BlockInfo,
    /// Estimated memory size, used to drop the channel if we have too much data
    estimated_size: usize,
    /// True if the last frame has been buffered
    closed: bool,
    /// The highest frame number that has been ingested
    highest_frame_number: u16,
    /// The frame number of the frame where `is_last` is true
    /// No other frame number may be higher than this
    last_frame_number: u16,
    /// Store a map of frame number to frame for constant time ordering
    inputs: HashMap<u16, Frame>,
    /// The highest L1 inclusion block that a frame was included in
    highest_l1_inclusion_block: BlockInfo,
}

impl Channel {
    /// Create a new [Channel] with the given [ChannelId] and [BlockInfo].
    pub fn new(id: ChannelId, open_block: BlockInfo) -> Self {
        Self { id, open_block, inputs: HashMap::default(), ..Default::default() }
    }

    /// Returns the current [ChannelId] for the channel.
    pub const fn id(&self) -> ChannelId {
        self.id
    }

    /// Returns the number of frames ingested.
    pub fn len(&self) -> usize {
        self.inputs.len()
    }

    /// Returns if the channel is empty.
    pub fn is_empty(&self) -> bool {
        self.inputs.is_empty()
    }

    /// Add a frame to the channel.
    ///
    /// ## Takes
    /// - `frame`: The frame to add to the channel
    /// - `l1_inclusion_block`: The block that the frame was included in
    ///
    /// ## Returns
    /// - `Ok(()):` If the frame was successfully buffered
    /// - `Err(_):` If the frame was invalid
    pub fn add_frame(
        &mut self,
        frame: Frame,
        l1_inclusion_block: BlockInfo,
    ) -> Result<(), ChannelError> {
        // Ensure that the frame ID is equal to the channel ID.
        if frame.id != self.id {
            return Err(ChannelError::FrameIdMismatch);
        }
        if frame.is_last && self.closed {
            return Err(ChannelError::ChannelClosed);
        }
        if self.inputs.contains_key(&frame.number) {
            return Err(ChannelError::FrameNumberExists(frame.number as usize));
        }
        if self.closed && frame.number >= self.last_frame_number {
            return Err(ChannelError::FrameBeyondEndFrame(frame.number as usize));
        }

        // Guaranteed to succeed at this point. Update the channel state.
        if frame.is_last {
            self.last_frame_number = frame.number;
            self.closed = true;

            // Prune frames with a higher number than the last frame number when we receive a
            // closing frame.
            if self.last_frame_number < self.highest_frame_number {
                self.inputs.retain(|id, frame| {
                    self.estimated_size -= frame.size();
                    *id < self.last_frame_number
                });
                self.highest_frame_number = self.last_frame_number;
            }
        }

        // Update the highest frame number.
        if frame.number > self.highest_frame_number {
            self.highest_frame_number = frame.number;
        }

        if self.highest_l1_inclusion_block.number < l1_inclusion_block.number {
            self.highest_l1_inclusion_block = l1_inclusion_block;
        }

        self.estimated_size += frame.size();
        self.inputs.insert(frame.number, frame);
        Ok(())
    }

    /// Returns the block number of the L1 block that contained the first [Frame] in this channel.
    pub const fn open_block_number(&self) -> u64 {
        self.open_block.number
    }

    /// Returns the estimated size of the channel including [Frame] overhead.
    pub const fn size(&self) -> usize {
        self.estimated_size
    }

    /// Returns `true` if the channel is ready to be read.
    pub fn is_ready(&self) -> bool {
        // Must have buffered the last frame before the channel is ready.
        if !self.closed {
            return false;
        }

        // Must have the possibility of contiguous frames.
        if self.inputs.len() != (self.last_frame_number + 1) as usize {
            return false;
        }

        // Check for contiguous frames.
        for i in 0..=self.last_frame_number {
            if !self.inputs.contains_key(&i) {
                return false;
            }
        }

        true
    }

    /// Returns all of the channel's [Frame]s concatenated together.
    ///
    /// ## Returns
    ///
    /// - `Some(Bytes)`: The concatenated frame data
    /// - `None`: If the channel is missing frames
    pub fn frame_data(&self) -> Option<Bytes> {
        let mut data = Vec::with_capacity(self.size());
        (0..=self.last_frame_number).try_for_each(|i| {
            let frame = self.inputs.get(&i)?;
            data.extend_from_slice(&frame.data);
            Some(())
        })?;
        Some(data.into())
    }
}

#[cfg(test)]
mod test {
    use super::*;
    use alloc::{
        string::{String, ToString},
        vec,
    };

    struct FrameValidityTestCase {
        #[allow(dead_code)]
        name: String,
        frames: Vec<Frame>,
        should_error: Vec<bool>,
        sizes: Vec<u64>,
    }

    fn run_frame_validity_test(test_case: FrameValidityTestCase) {
        // #[cfg(feature = "std")]
        // println!("Running test: {}", test_case.name);

        let id = [0xFF; 16];
        let block = BlockInfo::default();
        let mut channel = Channel::new(id, block);

        if test_case.frames.len() != test_case.should_error.len()
            || test_case.frames.len() != test_case.sizes.len()
        {
            panic!("Test case length mismatch");
        }

        for (i, frame) in test_case.frames.iter().enumerate() {
            let result = channel.add_frame(frame.clone(), block);
            if test_case.should_error[i] {
                assert!(result.is_err());
            } else {
                assert!(result.is_ok());
            }
            assert_eq!(channel.size(), test_case.sizes[i] as usize);
        }
    }

    #[test]
    fn test_frame_validity() {
        let id = [0xFF; 16];
        let test_cases = [
            FrameValidityTestCase {
                name: "wrong channel".to_string(),
                frames: vec![Frame { id: [0xEE; 16], ..Default::default() }],
                should_error: vec![true],
                sizes: vec![0],
            },
            FrameValidityTestCase {
                name: "double close".to_string(),
                frames: vec![
                    Frame { id, is_last: true, number: 2, data: b"four".to_vec() },
                    Frame { id, is_last: true, number: 1, ..Default::default() },
                ],
                should_error: vec![false, true],
                sizes: vec![204, 204],
            },
            FrameValidityTestCase {
                name: "duplicate frame".to_string(),
                frames: vec![
                    Frame { id, number: 2, data: b"four".to_vec(), ..Default::default() },
                    Frame { id, number: 2, data: b"seven".to_vec(), ..Default::default() },
                ],
                should_error: vec![false, true],
                sizes: vec![204, 204],
            },
            FrameValidityTestCase {
                name: "duplicate closing frames".to_string(),
                frames: vec![
                    Frame { id, number: 2, is_last: true, data: b"four".to_vec() },
                    Frame { id, number: 2, is_last: true, data: b"seven".to_vec() },
                ],
                should_error: vec![false, true],
                sizes: vec![204, 204],
            },
            FrameValidityTestCase {
                name: "frame past closing".to_string(),
                frames: vec![
                    Frame { id, number: 2, is_last: true, data: b"four".to_vec() },
                    Frame { id, number: 10, data: b"seven".to_vec(), ..Default::default() },
                ],
                should_error: vec![false, true],
                sizes: vec![204, 204],
            },
            FrameValidityTestCase {
                name: "prune after close frame".to_string(),
                frames: vec![
                    Frame { id, number: 10, is_last: false, data: b"seven".to_vec() },
                    Frame { id, number: 2, is_last: true, data: b"four".to_vec() },
                ],
                should_error: vec![false, false],
                sizes: vec![205, 204],
            },
            FrameValidityTestCase {
                name: "multiple valid frames".to_string(),
                frames: vec![
                    Frame { id, number: 10, data: b"seven__".to_vec(), ..Default::default() },
                    Frame { id, number: 2, data: b"four".to_vec(), ..Default::default() },
                ],
                should_error: vec![false, false],
                sizes: vec![207, 411],
            },
        ];

        test_cases.into_iter().for_each(run_frame_validity_test);
    }
}<|MERGE_RESOLUTION|>--- conflicted
+++ resolved
@@ -5,12 +5,9 @@
 use op_alloy_genesis::RollupConfig;
 
 use crate::{block::BlockInfo, frame::Frame};
-<<<<<<< HEAD
 
 /// The best compression.
 const BEST_COMPRESSION: u8 = 9;
-=======
->>>>>>> ec6799ab
 
 /// The frame overhead.
 const FRAME_V0_OVERHEAD: usize = 23;
@@ -81,16 +78,13 @@
             return Err(ChannelOutError::ChannelClosed);
         }
 
-<<<<<<< HEAD
         if self.config.is_fjord_active(batch.timestamp()) {
             self.compressed = Some(crate::compress_brotli(&buf).into());
         } else {
             self.compressed =
                 Some(miniz_oxide::deflate::compress_to_vec(&buf, BEST_COMPRESSION).into());
         }
-=======
-        self.compressed = Some(crate::compress_brotli(&buf).into());
->>>>>>> ec6799ab
+
         Ok(())
     }
 
