--- conflicted
+++ resolved
@@ -53,11 +53,6 @@
     MintDecode(Bytes),
     /// Failed to decode the deposit gas value.
     GasDecode(Bytes),
-<<<<<<< HEAD
-    /// A custom error wrapping a generic [Error] implementation.
-    Custom(T),
-=======
->>>>>>> e72676c3
 }
 
 #[cfg(feature = "std")]
@@ -451,15 +446,6 @@
         assert_eq!(err, DepositError::UnalignedData(65));
     }
 
-<<<<<<< HEAD
-    // #[test]
-    // #[ignore]
-    // fn test_decode_deposit_invalid_from() {}
-    //
-    // #[test]
-    // #[ignore]
-    // fn test_decode_deposit_invalid_to() {}
-=======
     #[test]
     #[ignore]
     const fn test_decode_deposit_invalid_from() {}
@@ -467,7 +453,6 @@
     #[test]
     #[ignore]
     const fn test_decode_deposit_invalid_to() {}
->>>>>>> e72676c3
 
     #[test]
     fn test_decode_deposit_invalid_opaque_data_offset() {
