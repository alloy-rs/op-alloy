--- conflicted
+++ resolved
@@ -3,11 +3,7 @@
 use crate::{
     BatchDecodingError, BatchEncodingError, BatchType, RawSpanBatch, SingleBatch, SpanBatch,
 };
-<<<<<<< HEAD
-use alloc::vec::Vec;
-=======
 use alloy_primitives::bytes;
->>>>>>> 457be7cb
 use alloy_rlp::{Buf, Decodable, Encodable};
 use op_alloy_genesis::RollupConfig;
 
@@ -57,16 +53,6 @@
     }
 
     /// Attempts to encode the batch to a writer.
-<<<<<<< HEAD
-    pub fn encode(&self, out: &mut Vec<u8>) -> Result<(), BatchEncodingError> {
-        match self {
-            Self::Single(sb) => {
-                out.push(BatchType::Single as u8);
-                sb.encode(out);
-            }
-            Self::Span(sb) => {
-                out.push(BatchType::Span as u8);
-=======
     pub fn encode(&self, out: &mut dyn bytes::BufMut) -> Result<(), BatchEncodingError> {
         match self {
             Self::Single(sb) => {
@@ -75,7 +61,6 @@
             }
             Self::Span(sb) => {
                 out.put_u8(BatchType::Span as u8);
->>>>>>> 457be7cb
                 let raw_span_batch =
                     RawSpanBatch::try_from(sb).map_err(BatchEncodingError::SpanBatchError)?;
                 raw_span_batch.encode(out).map_err(BatchEncodingError::SpanBatchError)?;
