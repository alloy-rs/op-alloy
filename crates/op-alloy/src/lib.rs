--- conflicted
+++ resolved
@@ -19,20 +19,6 @@
 #[doc(inline)]
 pub use op_alloy_network as network;
 
-<<<<<<< HEAD
-#[cfg(feature = "registry")]
-#[doc(inline)]
-pub use op_alloy_registry as registry;
-
-#[cfg(feature = "provider")]
-#[doc(inline)]
-pub use op_alloy_provider as provider;
-=======
-#[cfg(feature = "protocol")]
-#[doc(inline)]
-pub use op_alloy_protocol as protocol;
->>>>>>> 941f04f7
-
 #[cfg(feature = "rpc-types")]
 #[doc(inline)]
 pub use op_alloy_rpc_types as rpc_types;
