--- conflicted
+++ resolved
@@ -23,16 +23,6 @@
 #[doc(inline)]
 pub use op_alloy_protocol as protocol;
 
-<<<<<<< HEAD
-#[cfg(feature = "provider")]
-#[doc(inline)]
-pub use op_alloy_provider as provider;
-=======
-#[cfg(feature = "registry")]
-#[doc(inline)]
-pub use op_alloy_registry as registry;
->>>>>>> 97d3d678
-
 #[cfg(feature = "rpc-types")]
 #[doc(inline)]
 pub use op_alloy_rpc_types as rpc_types;
