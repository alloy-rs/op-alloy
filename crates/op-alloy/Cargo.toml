[package]
name = "op-alloy"
description = "Connect applications to the OP Stack"
version.workspace = true
edition.workspace = true
rust-version.workspace = true
authors.workspace = true
license.workspace = true
homepage.workspace = true
repository.workspace = true
exclude.workspace = true

[package.metadata.docs.rs]
all-features = true
rustdoc-args = ["--cfg", "docsrs"]

[lints]
workspace = true

[dependencies]
# Workspace
op-alloy-consensus = { workspace = true, optional = true }
op-alloy-genesis = { workspace = true, optional = true }
op-alloy-network = { workspace = true, optional = true }
op-alloy-protocol = { workspace = true, optional = true }
<<<<<<< HEAD
op-alloy-provider = { workspace = true, optional = true }
=======
op-alloy-registry = { workspace = true, optional = true }
>>>>>>> 97d3d678
op-alloy-rpc-jsonrpsee = { workspace = true, optional = true }
op-alloy-rpc-types-engine = { workspace = true, optional = true }
op-alloy-rpc-types = { workspace = true, optional = true }

[features]
default = ["std", "k256", "serde"]

std = [
  "op-alloy-consensus?/std",
  "op-alloy-genesis?/std",
  "op-alloy-protocol?/std",
  "op-alloy-rpc-types?/std",
  "op-alloy-rpc-types-engine?/std",
]

full = [
  "consensus",
  "genesis",
<<<<<<< HEAD
  "provider",
=======
  "registry",
>>>>>>> 97d3d678
  "network",
  "protocol",
  "rpc-types",
  "rpc-types-engine",
  "rpc-jsonrpsee",
]

k256 = [
  "op-alloy-consensus?/k256",
]

arbitrary = [
  "op-alloy-consensus?/arbitrary",
  "op-alloy-genesis?/arbitrary",
  "op-alloy-protocol?/arbitrary",
  "op-alloy-rpc-types?/arbitrary",
  "op-alloy-rpc-types-engine?/arbitrary",
]

serde = [
  "op-alloy-consensus?/serde",
  "op-alloy-genesis?/serde",
  "op-alloy-protocol?/serde",
  "op-alloy-rpc-types-engine?/serde",
]

# `no_std` support
consensus = ["dep:op-alloy-consensus"]
genesis = ["dep:op-alloy-genesis"]
protocol = ["dep:op-alloy-protocol"]
rpc-types = ["dep:op-alloy-rpc-types"]
rpc-types-engine = ["dep:op-alloy-rpc-types-engine"]

# std features
network = ["dep:op-alloy-network"]
rpc-jsonrpsee = ["dep:op-alloy-rpc-jsonrpsee"]
<|MERGE_RESOLUTION|>--- conflicted
+++ resolved
@@ -23,11 +23,6 @@
 op-alloy-genesis = { workspace = true, optional = true }
 op-alloy-network = { workspace = true, optional = true }
 op-alloy-protocol = { workspace = true, optional = true }
-<<<<<<< HEAD
-op-alloy-provider = { workspace = true, optional = true }
-=======
-op-alloy-registry = { workspace = true, optional = true }
->>>>>>> 97d3d678
 op-alloy-rpc-jsonrpsee = { workspace = true, optional = true }
 op-alloy-rpc-types-engine = { workspace = true, optional = true }
 op-alloy-rpc-types = { workspace = true, optional = true }
@@ -46,11 +41,6 @@
 full = [
   "consensus",
   "genesis",
-<<<<<<< HEAD
-  "provider",
-=======
-  "registry",
->>>>>>> 97d3d678
   "network",
   "protocol",
   "rpc-types",
